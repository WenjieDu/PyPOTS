<a href="https://github.com/WenjieDu/PyPOTS">
    <img src="https://pypots.com/figs/pypots_logos/PyPOTS/logo_FFBG.svg" width="210" align="right">
</a>

<h3 align="center">Welcome to PyPOTS</h3>

<p align="center"><i>a Python toolbox for machine learning on Partially-Observed Time Series</i></p>

<p align="center">
    <a href="https://docs.pypots.com/en/latest/install.html#reasons-of-version-limitations-on-dependencies">
       <img alt="Python version" src="https://img.shields.io/badge/Python-v3.8+-F8C6B5?logo=python&logoColor=white">
    </a>
    <a href="https://landscape.pytorch.org/?item=modeling--specialized--pypots">
        <img alt="Pytorch landscape" src="https://img.shields.io/badge/PyTorch%20Landscape-EE4C2C?logo=pytorch&logoColor=white">
    </a>
    <a href="https://github.com/WenjieDu/PyPOTS/blob/main/LICENSE">
        <img alt="BSD-3 license" src="https://img.shields.io/badge/License-BSD--3-E9BB41?logo=opensourceinitiative&logoColor=white">
    </a>
    <a href="https://github.com/WenjieDu/PyPOTS?tab=coc-ov-file">
        <img alt="Code of Conduct" src="https://img.shields.io/badge/Contributor_Covenant-2.1-4baaaa">
    </a>
    <a href="https://github.com/WenjieDu/PyPOTS#-community">
        <img alt="Community" src="https://img.shields.io/badge/join_us-community!-C8A062">
    </a>
    <a href="https://github.com/WenjieDu/PyPOTS/releases">
        <img alt="the latest release version" src="https://img.shields.io/github/v/release/wenjiedu/pypots?color=EE781F&include_prereleases&label=Release&logo=github&logoColor=white">
    </a>
    <a href="https://github.com/WenjieDu/PyPOTS/graphs/contributors">
        <img alt="GitHub contributors" src="https://img.shields.io/github/contributors/wenjiedu/pypots?color=D8E699&label=Contributors&logo=GitHub">
    </a>
    <a href="https://star-history.com/#wenjiedu/pypots">
        <img alt="GitHub Repo stars" src="https://img.shields.io/github/stars/wenjiedu/pypots?logo=None&color=6BB392&label=%E2%98%85%20Stars">
    </a>
    <a href="https://github.com/WenjieDu/PyPOTS/network/members">
        <img alt="GitHub Repo forks" src="https://img.shields.io/github/forks/wenjiedu/pypots?logo=forgejo&logoColor=black&label=Forks">
    </a>
    <a href="https://sonarcloud.io/component_measures?id=WenjieDu_PyPOTS&metric=sqale_rating&view=list">
        <img alt="maintainability" src="https://sonarcloud.io/api/project_badges/measure?project=WenjieDu_PyPOTS&metric=sqale_rating">
    </a>
    <a href="https://coveralls.io/github/WenjieDu/PyPOTS?branch=full_test">
        <img alt="Coveralls coverage" src="https://img.shields.io/coverallsCoverage/github/WenjieDu/PyPOTS?branch=full_test&logo=coveralls&color=75C1C4&label=Coverage">
    </a>
    <a href="https://github.com/WenjieDu/PyPOTS/actions/workflows/testing_ci.yml">
        <img alt="GitHub Testing" src="https://img.shields.io/github/actions/workflow/status/wenjiedu/pypots/testing_ci.yml?logo=circleci&color=C8D8E1&label=CI">
    </a>
    <a href="https://docs.pypots.com">
        <img alt="Docs building" src="https://img.shields.io/readthedocs/pypots?logo=readthedocs&label=Docs&logoColor=white&color=395260">
    </a>
    <a href="https://github.com/psf/black">
        <img alt="Code Style" src="https://img.shields.io/badge/Code_Style-black-000000">
    </a>
    <a href="https://anaconda.org/conda-forge/pypots">
        <img alt="Conda downloads" src="https://pypots.com/figs/downloads_badges/conda_pypots_downloads.svg">
    </a>
    <a href="https://pepy.tech/project/pypots">
        <img alt="PyPI downloads" src="https://pypots.com/figs/downloads_badges/pypi_pypots_downloads.svg">
    </a>
    <a href="https://arxiv.org/abs/2305.18811">
        <img alt="arXiv DOI" src="https://img.shields.io/badge/DOI-10.48550/arXiv.2305.18811-F8F7F0">
    </a>
    <a href="https://github.com/WenjieDu/PyPOTS/blob/main/README_zh.md">
        <img alt="README in Chinese" src="https://pypots.com/figs/pypots_logos/readme/CN.svg">
    </a>
   <a href="https://github.com/WenjieDu/PyPOTS/blob/main/README.md">
        <img alt="README in English" src="https://pypots.com/figs/pypots_logos/readme/US.svg">
    </a>
</p>

⦿ `Motivation`: Due to all kinds of reasons like failure of collection sensors, communication error,
and unexpected malfunction, missing values are common to see in time series from the real-world environment.
This makes partially-observed time series (POTS) a pervasive problem in open-world modeling and prevents advanced
data analysis. Although this problem is important, the area of machine learning on POTS still lacks a dedicated toolkit.
PyPOTS is created to fill in this blank.

⦿ `Mission`: PyPOTS (pronounced "Pie Pots") is born to become a handy toolbox that is going to make machine learning on
POTS easy rather than tedious, to help engineers and researchers focus more on the core problems in their hands rather
than on how to deal with the missing parts in their data. PyPOTS will keep integrating classical and the latest
state-of-the-art machine learning algorithms for partially-observed multivariate time series. For sure, besides various
algorithms, PyPOTS is going to have unified APIs together with detailed documentation and interactive examples across
algorithms as tutorials.

🤗 **Please** star this repo to help others notice PyPOTS if you think it is a useful toolkit.
**Please** kindly [cite PyPOTS](https://github.com/WenjieDu/PyPOTS#-citing-pypots) in your publications if it helps with
your research.
This really means a lot to our open-source research. Thank you!

The rest of this readme file is organized as follows:
[**❖ Available Algorithms**](#-available-algorithms),
[**❖ PyPOTS Ecosystem**](#-pypots-ecosystem),
[**❖ Installation**](#-installation),
[**❖ Usage**](#-usage),
[**❖ Citing PyPOTS**](#-citing-pypots),
[**❖ Contribution**](#-contribution),
[**❖ Community**](#-community).

## ❖ Available Algorithms

PyPOTS supports imputation, classification, clustering, forecasting, and anomaly detection tasks on multivariate
partially-observed time series with missing values. The table below shows the availability of each algorithm
(sorted by Year) in PyPOTS for different tasks. The symbol `✅` indicates the algorithm is available for the
corresponding task (note that models will be continuously updated in the future to handle tasks that are not
currently supported. Stay tuned❗️).

🌟 Since **v0.2**, all neural-network models in PyPOTS has got hyperparameter-optimization support.
This functionality is implemented with the [Microsoft NNI](https://github.com/microsoft/nni) framework. You may want to
refer to our time-series imputation survey and benchmark
repo [Awesome_Imputation](https://github.com/WenjieDu/Awesome_Imputation)
to see how to config and tune the hyperparameters.

🔥 Note that all models whose name with `🧑‍🔧` in the table (e.g. Transformer, iTransformer, Informer etc.) are not
originally proposed as algorithms for POTS data in their papers, and they cannot directly accept time series with
missing values as input, let alone imputation. **To make them applicable to POTS data, we specifically apply the
embedding strategy and training approach (ORT+MIT) the same as we did in
[the SAITS paper](https://arxiv.org/pdf/2202.08516)[^1].**

The task types are abbreviated as follows:
**`IMPU`**: Imputation;
**`FORE`**: Forecasting;
**`CLAS`**: Classification;
**`CLUS`**: Clustering;
**`ANOD`**: Anomaly Detection.
In addition to the 5 tasks, PyPOTS also provides TS2Vec[^48] for time series representation learning and vectorization.
The paper references and links are all listed at the bottom of this file.

| **Type**      | **Algo**                                                                                                                         | **IMPU** | **FORE** | **CLAS** | **CLUS** | **ANOD** | **Year - Venue**                                   |
|:--------------|:---------------------------------------------------------------------------------------------------------------------------------|:--------:|:--------:|:--------:|:--------:|:--------:|:---------------------------------------------------|
| LLM&TSFM      | <a href="https://time-series.ai"><img src="https://time-series.ai/static/figs/robot.svg" width="26px"> Time-Series.AI</a>  [^36] |    ✅     |    ✅     |    ✅     |    ✅     |    ✅     | <a href="https://time-series.ai">Join waitlist</a> |
| Neural Net    | TimeMixer++[^49]                                                                                                                 |    ✅     |          |          |          |    ✅     | `2025 - ICLR`                                      |
| LLM           | Time-LLM🧑‍🔧[^45]                                                                                                               |    ✅     |    ✅     |          |          |          | `2024 - ICLR`                                      |
| TSFM          | MOMENT[^47]                                                                                                                      |    ✅     |    ✅     |          |          |          | `2024 - ICML`                                      |
| Neural Net    | TSLANet[^51]                                                                                                                     |    ✅     |          |          |          |          | `2024 - ICML`                                      |
| Neural Net    | TEFN🧑‍🔧[^39]                                                                                                                   |    ✅     |    ✅     |    ✅     |          |    ✅     | `2024 - arXiv`                                     |
| Neural Net    | FITS🧑‍🔧[^41]                                                                                                                   |    ✅     |    ✅     |          |          |          | `2024 - ICLR`                                      |
| Neural Net    | TimeMixer[^37]                                                                                                                   |    ✅     |    ✅     |          |          |     ✅     | `2024 - ICLR`                                      |
| Neural Net    | iTransformer🧑‍🔧[^24]                                                                                                           |    ✅     |          |    ✅     |          |    ✅      | `2024 - ICLR`                                      |
| Neural Net    | ModernTCN[^38]                                                                                                                   |    ✅     |    ✅     |          |          |          | `2024 - ICLR`                                      |
| Neural Net    | ImputeFormer🧑‍🔧[^34]                                                                                                           |    ✅     |          |          |          |    ✅     | `2024 - KDD`                                       |
| Neural Net    | TOTEM [^50]                                                                                                                      |    ✅     |          |          |          |          | `2024 - TMLR`                                      |
| Neural Net    | SAITS[^1]                                                                                                                        |    ✅     |          |    ✅     |          |    ✅     | `2023 - ESWA`                                      |
| LLM           | GPT4TS[^46]                                                                                                                      |    ✅     |    ✅     |          |          |          | `2023 - NeurIPS`                                   |
| Neural Net    | FreTS🧑‍🔧[^23]                                                                                                                  |    ✅     |          |          |          |          | `2023 - NeurIPS`                                   |
| Neural Net    | Koopa🧑‍🔧[^29]                                                                                                                  |    ✅     |          |          |          |          | `2023 - NeurIPS`                                   |
| Neural Net    | Crossformer🧑‍🔧[^16]                                                                                                            |    ✅     |          |          |          |     ✅     | `2023 - ICLR`                                      |
| Neural Net    | TimesNet[^14]                                                                                                                    |    ✅     |    ✅     |    ✅     |          |    ✅     | `2023 - ICLR`                                      |
| Neural Net    | PatchTST🧑‍🔧[^18]                                                                                                               |    ✅     |          |    ✅     |          |    ✅     | `2023 - ICLR`                                      |
| Neural Net    | ETSformer🧑‍🔧[^19]                                                                                                              |    ✅     |          |          |          |     ✅     | `2023 - ICLR`                                      |
| Neural Net    | MICN🧑‍🔧[^27]                                                                                                                   |    ✅     |    ✅     |          |          |          | `2023 - ICLR`                                      |
<<<<<<< HEAD
| Neural Net    | DLinear🧑‍🔧[^17]                                                                                                                |    ✅     |          |          |          |    ✅     | `2023 - AAAI`                                      |
=======
| Neural Net    | DLinear🧑‍🔧[^17]                                                                                                                |    ✅     |    ✅     |          |          |    ✅     | `2023 - AAAI`                                      |
>>>>>>> 35d41dcc
| Neural Net    | TiDE🧑‍🔧[^28]                                                                                                                   |    ✅     |          |          |          |          | `2023 - TMLR`                                      |
| Neural Net    | CSAI[^42]                                                                                                                        |    ✅     |          |    ✅     |          |          | `2023 - arXiv`                                     |
| Neural Net    | SegRNN🧑‍🔧[^43]                                                                                                                 |    ✅     |    ✅     |          |          |    ✅     | `2023 - arXiv`                                     |
| Neural Net    | TS2Vec[^48]                                                                                                                      |          |          |    ✅     |          |          | `2022 - AAAI`                                      |
| Neural Net    | SCINet🧑‍🔧[^30]                                                                                                                 |    ✅     |          |          |          |    ✅     | `2022 - NeurIPS`                                   |
| Neural Net    | Nonstationary Tr.🧑‍🔧[^25]                                                                                                      |    ✅     |          |          |          |     ✅     | `2022 - NeurIPS`                                   |
| Neural Net    | FiLM🧑‍🔧[^22]                                                                                                                   |    ✅     |    ✅     |          |          |     ✅     | `2022 - NeurIPS`                                   |
| Neural Net    | RevIN_SCINet🧑‍🔧[^31]                                                                                                           |    ✅     |          |          |          |          | `2022 - ICLR`                                      |
| Neural Net    | Pyraformer🧑‍🔧[^26]                                                                                                             |    ✅     |          |          |          |     ✅     | `2022 - ICLR`                                      |
| Neural Net    | Raindrop[^5]                                                                                                                     |          |          |    ✅     |          |          | `2022 - ICLR`                                      |
| Neural Net    | FEDformer🧑‍🔧[^20]                                                                                                              |    ✅     |          |          |          |     ✅     | `2022 - ICML`                                      |
| Neural Net    | Autoformer🧑‍🔧[^15]                                                                                                             |    ✅     |          |    ✅     |          |    ✅     | `2021 - NeurIPS`                                   |
| Neural Net    | CSDI[^12]                                                                                                                        |    ✅     |    ✅     |          |          |          | `2021 - NeurIPS`                                   |
| Neural Net    | Informer🧑‍🔧[^21]                                                                                                               |    ✅     |          |          |          |    ✅      | `2021 - AAAI`                                      |
| Neural Net    | US-GAN[^10]                                                                                                                      |    ✅     |          |          |          |          | `2021 - AAAI`                                      |
| Neural Net    | CRLI[^6]                                                                                                                         |          |          |          |    ✅     |          | `2021 - AAAI`                                      |
| Probabilistic | BTTF[^8]                                                                                                                         |          |    ✅     |          |          |          | `2021 - TPAMI`                                     |
| Neural Net    | StemGNN🧑‍🔧[^33]                                                                                                                |    ✅     |          |          |          |          | `2020 - NeurIPS`                                   |
| Neural Net    | Reformer🧑‍🔧[^32]                                                                                                               |    ✅     |          |          |          |    ✅     | `2020 - ICLR`                                      |
| Neural Net    | GP-VAE[^11]                                                                                                                      |    ✅     |          |          |          |          | `2020 - AISTATS`                                   |
| Neural Net    | VaDER[^7]                                                                                                                        |          |          |          |    ✅     |          | `2019 - GigaSci.`                                  |
| Neural Net    | M-RNN[^9]                                                                                                                        |    ✅     |          |          |          |          | `2019 - TBME`                                      |
| Neural Net    | BRITS[^3]                                                                                                                        |    ✅     |          |    ✅     |          |          | `2018 - NeurIPS`                                   |
| Neural Net    | GRU-D[^4]                                                                                                                        |    ✅     |          |    ✅     |          |          | `2018 - Sci. Rep.`                                 |
| Neural Net    | TCN🧑‍🔧[^35]                                                                                                                    |    ✅     |          |          |          |          | `2018 - arXiv`                                     |
| Neural Net    | Transformer🧑‍🔧[^2]                                                                                                             |    ✅     |    ✅     |          |          |     ✅     | `2017 - NeurIPS`                                   |
| MF            | TRMF[^44]                                                                                                                        |    ✅     |          |          |          |          | `2016 - NeurIPS`                                   |
| Naive         | Lerp[^40]                                                                                                                        |    ✅     |          |          |          |          |                                                    |
| Naive         | LOCF/NOCB                                                                                                                        |    ✅     |          |          |          |          |                                                    |
| Naive         | Mean                                                                                                                             |    ✅     |          |          |          |          |                                                    |
| Naive         | Median                                                                                                                           |    ✅     |          |          |          |          |                                                    |

🙋 Differences between `LLM (Large Language Model)` and `TSFM (Time-Series Foundation Model)` in the above table:
`LLM` refers to the models that are pre-trained on large-scale text data and can be fine-tuned for specific tasks.
`TSFM` refers to the models that are pre-trained on large-scale time series data, inspired by recent achievements
of foundation models in CV and NLP.

💯 Contribute your model right now to increase your research impact! PyPOTS downloads are increasing rapidly
(**[600K+ in total and 1K+ daily on PyPI so far](https://www.pepy.tech/projects/pypots)**),
and your work will be widely used and cited by the community.
Refer to the [contribution guide](https://github.com/WenjieDu/PyPOTS#-contribution) to see how to include your model in
PyPOTS.

## ❖ PyPOTS Ecosystem

At PyPOTS, things are related to coffee, which we're familiar with. Yes, this is a coffee universe!
As you can see, there is a coffee pot in the PyPOTS logo. And what else? Please read on ;-)

<a href="https://github.com/WenjieDu/TSDB">
    <img src="https://pypots.com/figs/pypots_logos/TSDB/logo_FFBG.svg" align="left" width="140" alt="TSDB logo"/>
</a>

👈 Time series datasets are taken as coffee beans at PyPOTS, and POTS datasets are incomplete coffee beans with missing
parts that have their own meanings. To make various public time-series datasets readily available to users,
<i>Time Series Data Beans (TSDB)</i> is created to make loading time-series datasets super easy!
Visit [TSDB](https://github.com/WenjieDu/TSDB) right now to know more about this handy tool 🛠, and it now supports a
total of 172 open-source datasets!

<a href="https://github.com/WenjieDu/PyGrinder">
    <img src="https://pypots.com/figs/pypots_logos/PyGrinder/logo_FFBG.svg" align="right" width="140" alt="PyGrinder logo"/>
</a>

👉 To simulate the real-world data beans with missingness, the ecosystem library
[PyGrinder](https://github.com/WenjieDu/PyGrinder), a toolkit helping grind your coffee beans into incomplete ones, is
created. Missing patterns fall into three categories according to Robin's theory[^13]:
MCAR (missing completely at random), MAR (missing at random), and MNAR (missing not at random).
PyGrinder supports all of them and additional functionalities related to missingness.
With PyGrinder, you can introduce synthetic missing values into your datasets with a single line of code.

<a href="https://github.com/WenjieDu/BenchPOTS">
    <img src="https://pypots.com/figs/pypots_logos/BenchPOTS/logo_FFBG.svg" align="left" width="140" alt="BenchPOTS logo"/>
</a>

👈 To fairly evaluate the performance of PyPOTS algorithms, the benchmarking suite
[BenchPOTS](https://github.com/WenjieDu/BenchPOTS) is created, which provides standard and unified data-preprocessing
pipelines to prepare datasets for measuring the performance of different POTS algorithms on various tasks.

<a href="https://github.com/WenjieDu/BrewPOTS">
    <img src="https://pypots.com/figs/pypots_logos/BrewPOTS/logo_FFBG.svg" align="right" width="140" alt="BrewPOTS logo"/>
</a>

👉 Now the beans, grinder, and pot are ready, please have a seat on the bench and let's think about how to brew us a cup
of coffee. Tutorials are necessary! Considering the future workload, PyPOTS tutorials are released in a single repo,
and you can find them in [BrewPOTS](https://github.com/WenjieDu/BrewPOTS).
Take a look at it now, and learn how to brew your POTS datasets!

<p align="center">
<a href="https://pypots.com/ecosystem/">
    <img src="https://pypots.com/figs/pypots_logos/Ecosystem/PyPOTS_Ecosystem_Pipeline.png" width="95%"/>
</a>
<br>
<b> ☕️ Welcome to the universe of PyPOTS. Enjoy it and have fun!</b>
</p>

## ❖ Installation

You can refer to [the installation instruction](https://docs.pypots.com/en/latest/install.html) in PyPOTS documentation
for a guideline with more details.

PyPOTS is available on both [PyPI](https://pypi.python.org/pypi/pypots)
and [Anaconda](https://anaconda.org/conda-forge/pypots).
You can install PyPOTS like below as well as
[TSDB](https://github.com/WenjieDu/TSDB),[PyGrinder](https://github.com/WenjieDu/PyGrinder),
[BenchPOTS](https://github.com/WenjieDu/BenchPOTS), and [AI4TS](https://github.com/WenjieDu/AI4TS):

``` bash
# via pip
pip install pypots            # the first time installation
pip install pypots --upgrade  # update pypots to the latest version
# install from the latest source code with the latest features but may be not officially released yet
pip install https://github.com/WenjieDu/PyPOTS/archive/main.zip

# via conda
conda install conda-forge::pypots  # the first time installation
conda update  conda-forge::pypots  # update pypots to the latest version

# via docker
docker run -it --name pypots wenjiedu/pypots  # docker will auto pull our built image and run a instance for you
# after things settled, you can run python in the container to access the well-configured environment for running pypots
# if you'd like to detach from the container, press ctrl-P + ctrl-Q 
# run `docker attach pypots` to enter the container again. 
```

## ❖ Usage

Besides [BrewPOTS](https://github.com/WenjieDu/BrewPOTS), you can also find a simple and quick-start tutorial notebook
on Google Colab
<a href="https://colab.research.google.com/drive/1HEFjylEy05-r47jRy0H9jiS_WhD0UWmQ">
<img src="https://img.shields.io/badge/GoogleColab-PyPOTS_Tutorials-F9AB00?logo=googlecolab&logoColor=white" alt="Colab tutorials" align="center"/>
</a>. If you have further questions, please refer to PyPOTS documentation [docs.pypots.com](https://docs.pypots.com).
You can also [raise an issue](https://github.com/WenjieDu/PyPOTS/issues) or [ask in our community](#-community).

We present you a usage example of imputing missing values in time series with PyPOTS below, you can click it to view.

<details open>
<summary><b>Click here to see an example applying SAITS on PhysioNet2012 for imputation:</b></summary>

``` python
import numpy as np
from sklearn.preprocessing import StandardScaler
from pygrinder import mcar, calc_missing_rate
from benchpots.datasets import preprocess_physionet2012
data = preprocess_physionet2012(subset='set-a',rate=0.1) # Our ecosystem libs will automatically download and extract it
train_X, val_X, test_X = data["train_X"], data["val_X"], data["test_X"]
print(train_X.shape)  # (n_samples, n_steps, n_features)
print(val_X.shape)  # samples (n_samples) in train set and val set are different, but they have the same sequence len (n_steps) and feature dim (n_features)
print(f"We have {calc_missing_rate(train_X):.1%} values missing in train_X")  
train_set = {"X": train_X}  # in training set, simply put the incomplete time series into it
val_set = {
    "X": val_X,
    "X_ori": data["val_X_ori"],  # in validation set, we need ground truth for evaluation and picking the best model checkpoint
}
test_set = {"X": test_X}  # in test set, only give the testing incomplete time series for model to impute
test_X_ori = data["test_X_ori"]  # test_X_ori bears ground truth for evaluation
indicating_mask = np.isnan(test_X) ^ np.isnan(test_X_ori)  # mask indicates the values that are missing in X but not in X_ori, i.e. where the gt values are 

from pypots.imputation import SAITS  # import the model you want to use
from pypots.nn.functional import calc_mae
saits = SAITS(n_steps=train_X.shape[1], n_features=train_X.shape[2], n_layers=2, d_model=256, n_heads=4, d_k=64, d_v=64, d_ffn=128, dropout=0.1, epochs=5)
saits.fit(train_set, val_set)  # train the model on the dataset
imputation = saits.impute(test_set)  # impute the originally-missing values and artificially-missing values
mae = calc_mae(imputation, np.nan_to_num(test_X_ori), indicating_mask)  # calculate mean absolute error on the ground truth (artificially-missing values)
saits.save("save_it_here/saits_physionet2012.pypots")  # save the model for future use
saits.load("save_it_here/saits_physionet2012.pypots")  # reload the serialized model file for following imputation or training
```

</details>

## ❖ Citing PyPOTS

> [!TIP]
> **[Updates in Jun 2024]** 😎 The 1st comprehensive time-seres imputation benchmark paper
[TSI-Bench: Benchmarking Time Series Imputation](https://arxiv.org/abs/2406.12747) now is public available.
> The code is open source in the repo [Awesome_Imputation](https://github.com/WenjieDu/Awesome_Imputation).
> With nearly 35,000 experiments, we provide a comprehensive benchmarking study on 28 imputation methods, 3 missing
> patterns (points, sequences, blocks),
> various missing rates, and 8 real-world datasets.
>
> **[Updates in Feb 2024]** 🎉 Our survey
> paper [Deep Learning for Multivariate Time Series Imputation: A Survey](https://arxiv.org/abs/2402.04059) has been
> released on arXiv.
> We comprehensively review the literature of the state-of-the-art deep-learning imputation methods for time series,
> provide a taxonomy for them, and discuss the challenges and future directions in this field.

The paper introducing PyPOTS is available [on arXiv](https://arxiv.org/abs/2305.18811),
and a short version of it is accepted by the 9th SIGKDD international workshop on Mining and Learning from Time
Series ([MiLeTS'23](https://kdd-milets.github.io/milets2023/))).
**Additionally**, PyPOTS has been included as a [PyTorch Ecosystem](https://landscape.pytorch.org/?item=modeling--specialized--pypots) project.
We are pursuing to publish it in prestigious academic venues, e.g. JMLR (track for
[Machine Learning Open Source Software](https://www.jmlr.org/mloss/)). If you use PyPOTS in your work,
please cite it as below and 🌟star this repository to make others notice this library. 🤗

There are scientific research projects using PyPOTS and referencing in their papers.
Here is [an incomplete list of them](https://scholar.google.com/scholar?as_ylo=2022&q=%E2%80%9CPyPOTS%E2%80%9D&hl=en).

```bibtex
@article{du2023pypots,
    title = {{PyPOTS: a Python toolbox for data mining on Partially-Observed Time Series}},
    author = {Wenjie Du},
    journal = {arXiv preprint arXiv:2305.18811},
    year = {2023},
}
```

or
> Wenjie Du.
> PyPOTS: a Python toolbox for data mining on Partially-Observed Time Series.
> arXiv, abs/2305.18811, 2023.

## ❖ Contribution

You're very welcome to contribute to this exciting project!

By committing your code, you'll

1. make your well-established model out-of-the-box for PyPOTS users to run,
   and help your work obtain more exposure and impact.
   Take a look at our [inclusion criteria](https://docs.pypots.com/en/latest/faq.html#inclusion-criteria).
   You can utilize the `template` folder in each task package (e.g.
   [pypots/imputation/template](https://github.com/WenjieDu/PyPOTS/tree/main/pypots/imputation/template)) to quickly
   start;
2. become one of [PyPOTS contributors](https://github.com/WenjieDu/PyPOTS/graphs/contributors) and
   be listed as a volunteer developer [on the PyPOTS website](https://pypots.com/about/#volunteer-developers);
3. get mentioned in PyPOTS [release notes](https://github.com/WenjieDu/PyPOTS/releases);

You can also contribute to PyPOTS by simply staring🌟 this repo to help more people notice it.
Your star is your recognition to PyPOTS, and it matters!

<details open>
<summary>
    <b><i>
    👏 Click here to view PyPOTS stargazers and forkers.<br>
    We're so proud to have more and more awesome users, as well as more bright ✨stars:
    </i></b>
</summary>
<a href="https://github.com/WenjieDu/PyPOTS/stargazers">
    <img alt="PyPOTS stargazers" src="http://reporoster.com/stars/dark/WenjieDu/PyPOTS">
</a>
<br>
<a href="https://github.com/WenjieDu/PyPOTS/network/members">
    <img alt="PyPOTS forkers" src="http://reporoster.com/forks/dark/WenjieDu/PyPOTS">
</a>
</details>

👀 Check out a full list of our users' affiliations [on PyPOTS website here](https://pypots.com/users/)!

## ❖ Community

We care about the feedback from our users, so we're building PyPOTS community on

- [Slack](https://join.slack.com/t/pypots-org/shared_invite/zt-1gq6ufwsi-p0OZdW~e9UW_IA4_f1OfxA). General discussion,
  Q&A, and our development team are here;
- [LinkedIn](https://www.linkedin.com/company/pypots). Official announcements and news are here;
- [WeChat (微信公众号)](https://mp.weixin.qq.com/s/X3ukIgL1QpNH8ZEXq1YifA). We also run a group chat on WeChat,
  and you can get the QR code from the official account after following it;

If you have any suggestions or want to contribute ideas or share time-series related papers, join us and tell.
PyPOTS community is open, transparent, and surely friendly. Let's work together to build and improve PyPOTS!


[//]: # (Use APA reference style below)
[^1]: Du, W., Cote, D., & Liu, Y. (2023).
[SAITS: Self-Attention-based Imputation for Time Series](https://doi.org/10.1016/j.eswa.2023.119619).
*Expert systems with applications*.
[^2]: Vaswani, A., Shazeer, N.M., Parmar, N., Uszkoreit, J., Jones, L., Gomez, A.N., Kaiser, L., & Polosukhin, I. (
2017).
[Attention is All you Need](https://papers.nips.cc/paper/2017/hash/3f5ee243547dee91fbd053c1c4a845aa-Abstract.html).
*NeurIPS 2017*.
[^3]: Cao, W., Wang, D., Li, J., Zhou, H., Li, L., & Li, Y. (2018).
[BRITS: Bidirectional Recurrent Imputation for Time Series](https://papers.nips.cc/paper/2018/hash/734e6bfcd358e25ac1db0a4241b95651-Abstract.html).
*NeurIPS 2018*.
[^4]: Che, Z., Purushotham, S., Cho, K., Sontag, D.A., & Liu, Y. (2018).
[Recurrent Neural Networks for Multivariate Time Series with Missing Values](https://www.nature.com/articles/s41598-018-24271-9).
*Scientific Reports*.
[^5]: Zhang, X., Zeman, M., Tsiligkaridis, T., & Zitnik, M. (2022).
[Graph-Guided Network for Irregularly Sampled Multivariate Time Series](https://arxiv.org/abs/2110.05357).
*ICLR 2022*.
[^6]: Ma, Q., Chen, C., Li, S., & Cottrell, G. W. (2021).
[Learning Representations for Incomplete Time Series Clustering](https://ojs.aaai.org/index.php/AAAI/article/view/17070).
*AAAI 2021*.
[^7]: Jong, J.D., Emon, M.A., Wu, P., Karki, R., Sood, M., Godard, P., Ahmad, A., Vrooman, H.A., Hofmann-Apitius, M., &
Fröhlich, H. (2019).
[Deep learning for clustering of multivariate clinical patient trajectories with missing values](https://academic.oup.com/gigascience/article/8/11/giz134/5626377).
*GigaScience*.
[^8]: Chen, X., & Sun, L. (2021).
[Bayesian Temporal Factorization for Multidimensional Time Series Prediction](https://arxiv.org/abs/1910.06366).
*IEEE transactions on pattern analysis and machine intelligence*.
[^9]: Yoon, J., Zame, W. R., & van der Schaar, M. (2019).
[Estimating Missing Data in Temporal Data Streams Using Multi-Directional Recurrent Neural Networks](https://ieeexplore.ieee.org/document/8485748).
*IEEE Transactions on Biomedical Engineering*.
[^10]: Miao, X., Wu, Y., Wang, J., Gao, Y., Mao, X., & Yin, J. (2021).
[Generative Semi-supervised Learning for Multivariate Time Series Imputation](https://ojs.aaai.org/index.php/AAAI/article/view/17086).
*AAAI 2021*.
[^11]: Fortuin, V., Baranchuk, D., Raetsch, G. & Mandt, S. (2020).
[GP-VAE: Deep Probabilistic Time Series Imputation](https://proceedings.mlr.press/v108/fortuin20a.html).
*AISTATS 2020*.
[^12]: Tashiro, Y., Song, J., Song, Y., & Ermon, S. (2021).
[CSDI: Conditional Score-based Diffusion Models for Probabilistic Time Series Imputation](https://proceedings.neurips.cc/paper/2021/hash/cfe8504bda37b575c70ee1a8276f3486-Abstract.html).
*NeurIPS 2021*.
[^13]: Rubin, D. B. (1976).
[Inference and missing data](https://academic.oup.com/biomet/article-abstract/63/3/581/270932).
*Biometrika*.
[^14]: Wu, H., Hu, T., Liu, Y., Zhou, H., Wang, J., & Long, M. (2023).
[TimesNet: Temporal 2d-variation modeling for general time series analysis](https://openreview.net/forum?id=ju_Uqw384Oq).
*ICLR 2023*
[^15]: Wu, H., Xu, J., Wang, J., & Long, M. (2021).
[Autoformer: Decomposition transformers with auto-correlation for long-term series forecasting](https://proceedings.neurips.cc/paper/2021/hash/bcc0d400288793e8bdcd7c19a8ac0c2b-Abstract.html).
*NeurIPS 2021*.
[^16]: Zhang, Y., & Yan, J. (2023).
[Crossformer: Transformer utilizing cross-dimension dependency for multivariate time series forecasting](https://openreview.net/forum?id=vSVLM2j9eie).
*ICLR 2023*.
[^17]: Zeng, A., Chen, M., Zhang, L., & Xu, Q. (2023).
[Are transformers effective for time series forecasting?](https://ojs.aaai.org/index.php/AAAI/article/view/26317).
*AAAI 2023*
[^18]: Nie, Y., Nguyen, N. H., Sinthong, P., & Kalagnanam, J. (2023).
[A time series is worth 64 words: Long-term forecasting with transformers](https://openreview.net/forum?id=Jbdc0vTOcol).
*ICLR 2023*
[^19]: Woo, G., Liu, C., Sahoo, D., Kumar, A., & Hoi, S. (2023).
[ETSformer: Exponential Smoothing Transformers for Time-series Forecasting](https://openreview.net/forum?id=5m_3whfo483).
*ICLR 2023*
[^20]: Zhou, T., Ma, Z., Wen, Q., Wang, X., Sun, L., & Jin, R. (2022).
[FEDformer: Frequency enhanced decomposed transformer for long-term series forecasting](https://proceedings.mlr.press/v162/zhou22g.html).
*ICML 2022*.
[^21]: Zhou, H., Zhang, S., Peng, J., Zhang, S., Li, J., Xiong, H., & Zhang, W. (2021).
[Informer: Beyond efficient transformer for long sequence time-series forecasting](https://ojs.aaai.org/index.php/AAAI/article/view/17325).
*AAAI 2021*.
[^22]: Zhou, T., Ma, Z., Wen, Q., Sun, L., Yao, T., Yin, W., & Jin, R. (2022).
[FiLM: Frequency improved Legendre Memory Model for Long-term Time Series Forecasting](https://proceedings.neurips.cc/paper_files/paper/2022/hash/524ef58c2bd075775861234266e5e020-Abstract-Conference.html).
*NeurIPS 2022*.
[^23]: Yi, K., Zhang, Q., Fan, W., Wang, S., Wang, P., He, H., An, N., Lian, D., Cao, L., & Niu, Z. (2023).
[Frequency-domain MLPs are More Effective Learners in Time Series Forecasting](https://proceedings.neurips.cc/paper_files/paper/2023/hash/f1d16af76939f476b5f040fd1398c0a3-Abstract-Conference.html).
*NeurIPS 2023*.
[^24]: Liu, Y., Hu, T., Zhang, H., Wu, H., Wang, S., Ma, L., & Long, M. (2024).
[iTransformer: Inverted Transformers Are Effective for Time Series Forecasting](https://openreview.net/forum?id=JePfAI8fah).
*ICLR 2024*.
[^25]: Liu, Y., Wu, H., Wang, J., & Long, M. (2022).
[Non-stationary Transformers: Exploring the Stationarity in Time Series Forecasting](https://proceedings.neurips.cc/paper_files/paper/2022/hash/4054556fcaa934b0bf76da52cf4f92cb-Abstract-Conference.html).
*NeurIPS 2022*.
[^26]: Liu, S., Yu, H., Liao, C., Li, J., Lin, W., Liu, A. X., & Dustdar, S. (2022).
[Pyraformer: Low-Complexity Pyramidal Attention for Long-Range Time Series Modeling and Forecasting](https://openreview.net/forum?id=0EXmFzUn5I).
*ICLR 2022*.
[^27]: Wang, H., Peng, J., Huang, F., Wang, J., Chen, J., & Xiao, Y. (2023).
[MICN: Multi-scale Local and Global Context Modeling for Long-term Series Forecasting](https://openreview.net/forum?id=zt53IDUR1U).
*ICLR 2023*.
[^28]: Das, A., Kong, W., Leach, A., Mathur, S., Sen, R., & Yu, R. (2023).
[Long-term Forecasting with TiDE: Time-series Dense Encoder](https://openreview.net/forum?id=pCbC3aQB5W).
*TMLR 2023*.
[^29]: Liu, Y., Li, C., Wang, J., & Long, M. (2023).
[Koopa: Learning Non-stationary Time Series Dynamics with Koopman Predictors](https://proceedings.neurips.cc/paper_files/paper/2023/hash/28b3dc0970fa4624a63278a4268de997-Abstract-Conference.html).
*NeurIPS 2023*.
[^30]: Liu, M., Zeng, A., Chen, M., Xu, Z., Lai, Q., Ma, L., & Xu, Q. (2022).
[SCINet: Time Series Modeling and Forecasting with Sample Convolution and Interaction](https://proceedings.neurips.cc/paper_files/paper/2022/hash/266983d0949aed78a16fa4782237dea7-Abstract-Conference.html).
*NeurIPS 2022*.
[^31]: Kim, T., Kim, J., Tae, Y., Park, C., Choi, J. H., & Choo, J. (2022).
[Reversible Instance Normalization for Accurate Time-Series Forecasting against Distribution Shift](https://openreview.net/forum?id=cGDAkQo1C0p).
*ICLR 2022*.
[^32]: Kitaev, N., Kaiser, Ł., & Levskaya, A. (2020).
[Reformer: The Efficient Transformer](https://openreview.net/forum?id=rkgNKkHtvB).
*ICLR 2020*.
[^33]: Cao, D., Wang, Y., Duan, J., Zhang, C., Zhu, X., Huang, C., Tong, Y., Xu, B., Bai, J., Tong, J., & Zhang, Q. (
2020).
[Spectral Temporal Graph Neural Network for Multivariate Time-series Forecasting](https://proceedings.neurips.cc/paper/2020/hash/cdf6581cb7aca4b7e19ef136c6e601a5-Abstract.html).
*NeurIPS 2020*.
[^34]: Nie, T., Qin, G., Mei, Y., & Sun, J. (2024).
[ImputeFormer: Low Rankness-Induced Transformers for Generalizable Spatiotemporal Imputation](https://arxiv.org/abs/2312.01728).
*KDD 2024*.
[^35]: Bai, S., Kolter, J. Z., & Koltun, V. (2018).
[An empirical evaluation of generic convolutional and recurrent networks for sequence modeling](https://arxiv.org/abs/1803.01271).
*arXiv 2018*.
[^36]: Project Gungnir, the world 1st LLM for time-series multitask modeling, will meet you soon. 🚀 Missing values and
variable lengths in your datasets?
Hard to perform multitask learning with your time series? Not problems no longer. We'll open application for public beta
test recently ;-) Follow us, and stay tuned!
<a href="https://time-series.ai"><img src="http://time-series.ai/static/figs/robot.svg" width="20px">
Time-Series.AI</a>
[^37]: Wang, S., Wu, H., Shi, X., Hu, T., Luo, H., Ma, L., ... & ZHOU, J. (2024).
[TimeMixer: Decomposable Multiscale Mixing for Time Series Forecasting](https://openreview.net/forum?id=7oLshfEIC2).
*ICLR 2024*.
[^38]: Luo, D., & Wang X. (2024).
[ModernTCN: A Modern Pure Convolution Structure for General Time Series Analysis](https://openreview.net/forum?id=vpJMJerXHU).
*ICLR 2024*.
[^39]: Zhan, T., He, Y., Deng, Y., Li, Z., Du, W., & Wen, Q. (2024).
[Time Evidence Fusion Network: Multi-source View in Long-Term Time Series Forecasting](https://arxiv.org/abs/2405.06419).
*arXiv 2024*.
[^40]: [Wikipedia: Linear interpolation](https://en.wikipedia.org/wiki/Linear_interpolation)
[^41]: Xu, Z., Zeng, A., & Xu, Q. (2024).
[FITS: Modeling Time Series with 10k parameters](https://openreview.net/forum?id=bWcnvZ3qMb).
*ICLR 2024*.
[^42]: Qian, L., Ibrahim, Z., Ellis, H. L., Zhang, A., Zhang, Y., Wang, T., & Dobson, R. (2023).
[Knowledge Enhanced Conditional Imputation for Healthcare Time-series](https://arxiv.org/abs/2312.16713).
*arXiv 2023*.
[^43]: Lin, S., Lin, W., Wu, W., Zhao, F., Mo, R., & Zhang, H. (2023).
[SegRNN: Segment Recurrent Neural Network for Long-Term Time Series Forecasting](https://arxiv.org/abs/2308.11200).
*arXiv 2023*.
[^44]: Yu, H. F., Rao, N., & Dhillon, I. S. (2016).
[Temporal regularized matrix factorization for high-dimensional time series prediction](https://papers.nips.cc/paper_files/paper/2016/hash/85422afb467e9456013a2a51d4dff702-Abstract.html).
*NeurIPS 2016*.
[^45]: Jin, M., Wang, S., Ma, L., Chu, Z., Zhang, J. Y., Shi, X., ... & Wen, Q. (2024).
[Time-LLM: Time Series Forecasting by Reprogramming Large Language Models](https://openreview.net/forum?id=Unb5CVPtae).
*ICLR 2024*.
[^46]: Zhou, T., Niu, P., Sun, L., & Jin, R. (2023).
[One Fits All: Power General Time Series Analysis by Pretrained LM](https://openreview.net/forum?id=gMS6FVZvmF).
*NeurIPS 2023*.
[^47]: Goswami, M., Szafer, K., Choudhry, A., Cai, Y., Li, S., & Dubrawski, A. (2024).
[MOMENT: A Family of Open Time-series Foundation Models](https://proceedings.mlr.press/v235/goswami24a.html).
*ICML 2024*.
[^48]: Yue, Z., Wang, Y., Duan, J., Yang, T., Huang, C., Tong, Y., & Xu, B. (2022).
[TS2Vec: Towards Universal Representation of Time Series](https://ojs.aaai.org/index.php/AAAI/article/view/20881).
*AAAI 2022*.
[^49]: Wang, S., Li, J., Shi, X., Ye, Z., Mo, B., Lin, W., Ju, S., Chu, Z. & Jin, M. (2025).
[TimeMixer++: A General Time Series Pattern Machine for Universal Predictive Analysis](https://openreview.net/forum?id=1CLzLXSFNn).
*ICLR 2025*.
[^50]: Talukder, S., Yue, Y., & Gkioxari, G. (2024).
[TOTEM: TOkenized Time Series EMbeddings for General Time Series Analysis](https://openreview.net/forum?id=QlTLkH6xRC).
*TMLR 2024*.
[^51]: Eldele, E., Ragab, M., Chen, Z., Wu, M., & Li, X. (2024).
[TSLANet: Rethinking Transformers for Time Series Representation Learning](https://proceedings.mlr.press/v235/eldele24a.html).
*ICML 2024*.<|MERGE_RESOLUTION|>--- conflicted
+++ resolved
@@ -145,11 +145,7 @@
 | Neural Net    | PatchTST🧑‍🔧[^18]                                                                                                               |    ✅     |          |    ✅     |          |    ✅     | `2023 - ICLR`                                      |
 | Neural Net    | ETSformer🧑‍🔧[^19]                                                                                                              |    ✅     |          |          |          |     ✅     | `2023 - ICLR`                                      |
 | Neural Net    | MICN🧑‍🔧[^27]                                                                                                                   |    ✅     |    ✅     |          |          |          | `2023 - ICLR`                                      |
-<<<<<<< HEAD
-| Neural Net    | DLinear🧑‍🔧[^17]                                                                                                                |    ✅     |          |          |          |    ✅     | `2023 - AAAI`                                      |
-=======
 | Neural Net    | DLinear🧑‍🔧[^17]                                                                                                                |    ✅     |    ✅     |          |          |    ✅     | `2023 - AAAI`                                      |
->>>>>>> 35d41dcc
 | Neural Net    | TiDE🧑‍🔧[^28]                                                                                                                   |    ✅     |          |          |          |          | `2023 - TMLR`                                      |
 | Neural Net    | CSAI[^42]                                                                                                                        |    ✅     |          |    ✅     |          |          | `2023 - arXiv`                                     |
 | Neural Net    | SegRNN🧑‍🔧[^43]                                                                                                                 |    ✅     |    ✅     |          |          |    ✅     | `2023 - arXiv`                                     |
