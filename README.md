--- conflicted
+++ resolved
@@ -141,11 +141,7 @@
 | Neural Net    | FreTS🧑‍🔧[^23]                                                                                                                  |    ✅     |          |          |          |          | `2023 - NeurIPS`                                   |
 | Neural Net    | Koopa🧑‍🔧[^29]                                                                                                                  |    ✅     |          |          |          |          | `2023 - NeurIPS`                                   |
 | Neural Net    | Crossformer🧑‍🔧[^16]                                                                                                            |    ✅     |          |          |          |          | `2023 - ICLR`                                      |
-<<<<<<< HEAD
-| Neural Net    | TimesNet[^14]                                                                                                                    |    ✅     |    ✅     |    ✅     |          |          | `2023 - ICLR`                                      |
-=======
-| Neural Net    | TimesNet[^14]                                                                                                                    |    ✅     |          |    ✅     |          |    ✅     | `2023 - ICLR`                                      |
->>>>>>> fbb7b3b6
+| Neural Net    | TimesNet[^14]                                                                                                                    |    ✅     |    ✅     |    ✅     |          |    ✅     | `2023 - ICLR`                                      |
 | Neural Net    | PatchTST🧑‍🔧[^18]                                                                                                               |    ✅     |          |          |          |    ✅     | `2023 - ICLR`                                      |
 | Neural Net    | ETSformer🧑‍🔧[^19]                                                                                                              |    ✅     |          |          |          |          | `2023 - ICLR`                                      |
 | Neural Net    | MICN🧑‍🔧[^27]                                                                                                                   |    ✅     |          |          |          |          | `2023 - ICLR`                                      |
