--- conflicted
+++ resolved
@@ -8,11 +8,7 @@
 
 import torch.nn as nn
 
-<<<<<<< HEAD
-from ...nn.functional import nonstationary_norm, nonstationary_denorm
-=======
 from ...nn.functional.normalization import nonstationary_norm, nonstationary_denorm
->>>>>>> 14b74558
 from ...nn.modules.nonstationary_transformer import (
     NonstationaryTransformerEncoder,
     Projector,
