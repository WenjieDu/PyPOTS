"""

"""

# Created by Wenjie Du <wenjay.du@gmail.com>
# License: BSD-3-Clause

import torch
import torch.nn as nn

from .submodules import (
    SeasonalLayerNorm,
    AutoformerEncoderLayer,
    AutoCorrelation,
    AutoCorrelationLayer,
)
<<<<<<< HEAD
=======
from ...informer.modules.submodules import InformerEncoder
from ....nn.modules.transformer.embedding import DataEmbedding
>>>>>>> 87088536
from ....utils.metrics import calc_mse


class _Autoformer(nn.Module):
    def __init__(
        self,
        n_steps,
        n_features,
        n_layers,
        n_heads,
        d_model,
        d_ffn,
        factor,
        moving_avg_window_size,
        dropout,
        activation="relu",
        output_attention=False,
    ):
        super().__init__()

        self.seq_len = n_steps
        self.n_layers = n_layers
<<<<<<< HEAD
        self.series_decomp = SeriesDecompositionBlock(moving_avg_window_size)
        self.enc_embedding = DataEmbedding_wo_Pos(
            n_features * 2,  # input dim is doubled due to the missing mask
=======
        self.enc_embedding = DataEmbedding(
            n_features,
>>>>>>> 87088536
            d_model,
            dropout=dropout,
            with_pos=False,
        )
        self.encoder = InformerEncoder(
            [
                AutoformerEncoderLayer(
                    AutoCorrelationLayer(
                        AutoCorrelation(False, factor, dropout, output_attention),
                        d_model,
                        n_heads,
                    ),
                    d_model,
                    d_ffn,
                    moving_avg_window_size,
                    dropout,
                    activation,
                )
                for _ in range(n_layers)
            ],
            norm_layer=SeasonalLayerNorm(d_model),
        )

        # for the imputation task, the output dim is the same as input dim
        self.projection = nn.Linear(d_model, n_features)

    def forward(self, inputs: dict, training: bool = True) -> dict:
        X, masks = inputs["X"], inputs["missing_mask"]

        # embedding
        input_X = torch.cat([X, masks], dim=2)
        enc_out = self.enc_embedding(input_X)  # [B,T,C]

        # Autoformer encoder processing
        enc_out, attns = self.encoder(enc_out)

        # project back the original data space
        dec_out = self.projection(enc_out)

        imputed_data = masks * X + (1 - masks) * dec_out
        results = {
            "imputed_data": imputed_data,
        }

        if training:
            # `loss` is always the item for backward propagating to update the model
            loss = calc_mse(dec_out, inputs["X_ori"], inputs["indicating_mask"])
            results["loss"] = loss

        return results<|MERGE_RESOLUTION|>--- conflicted
+++ resolved
@@ -14,11 +14,8 @@
     AutoCorrelation,
     AutoCorrelationLayer,
 )
-<<<<<<< HEAD
-=======
 from ...informer.modules.submodules import InformerEncoder
 from ....nn.modules.transformer.embedding import DataEmbedding
->>>>>>> 87088536
 from ....utils.metrics import calc_mse
 
 
@@ -41,14 +38,8 @@
 
         self.seq_len = n_steps
         self.n_layers = n_layers
-<<<<<<< HEAD
-        self.series_decomp = SeriesDecompositionBlock(moving_avg_window_size)
-        self.enc_embedding = DataEmbedding_wo_Pos(
-            n_features * 2,  # input dim is doubled due to the missing mask
-=======
         self.enc_embedding = DataEmbedding(
             n_features,
->>>>>>> 87088536
             d_model,
             dropout=dropout,
             with_pos=False,
