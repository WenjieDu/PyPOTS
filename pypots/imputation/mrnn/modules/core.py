--- conflicted
+++ resolved
@@ -70,31 +70,7 @@
 
     def forward(self, inputs: dict, training: bool = True) -> dict:
         X = inputs["forward"]["X"]
-<<<<<<< HEAD
         M = inputs["forward"]["missing_mask"]
-=======
-        masks = inputs["forward"]["missing_mask"]
-
-        reconstruction_loss = 0
-        estimations = []
-        for i in range(
-            self.seq_len
-        ):  # calculating estimation loss for times can obtain better results than once
-            x = X[:, i, :]
-            m = masks[:, i, :]
-            h_f = hidden_states_f[i]
-            h_b = hidden_states_b[i]
-            h = torch.cat([h_f, h_b], dim=1)
-            RNN_estimation = self.concated_hidden_project(h)  # x̃_t
-            RNN_imputed_data = m * x + (1 - m) * RNN_estimation
-            FCN_estimation = self.fcn_regression(
-                x, m, RNN_imputed_data
-            )  # FCN estimation is output estimation
-            reconstruction_loss += calc_rmse(
-                FCN_estimation, RNN_imputed_data
-            ) + calc_rmse(RNN_estimation, x, m)
-            estimations.append(FCN_estimation.unsqueeze(dim=1))
->>>>>>> 5ba8ac33
 
         feature_collector = []
         for f in range(self.feature_num):
