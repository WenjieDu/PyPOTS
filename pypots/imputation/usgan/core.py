--- conflicted
+++ resolved
@@ -46,13 +46,7 @@
         results = {}
         if self.training:
             if training_object == "discriminator":
-<<<<<<< HEAD
-                imputed_data, discrimination_loss = self.backbone(
-                    inputs, training_object
-                )
-=======
-                imputed_data, discrimination_loss = self.backbone(inputs, training_object, training)
->>>>>>> 14b74558
+                imputed_data, discrimination_loss = self.backbone(inputs, training_object)
                 loss = discrimination_loss
             else:
                 imputed_data, generation_loss = self.backbone(inputs, training_object)
