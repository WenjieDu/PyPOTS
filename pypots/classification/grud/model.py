"""
The implementation of GRU-D for the partially-observed time-series imputation task.

Refer to the paper "Che, Z., Purushotham, S., Cho, K., Sontag, D.A., & Liu, Y. (2018).
Recurrent Neural Networks for Multivariate Time Series with Missing Values. Scientific Reports."

"""

# Created by Wenjie Du <wenjay.du@gmail.com>
# License: GLP-v3


from typing import Union, Optional

import numpy as np
import torch
import torch.nn as nn
import torch.nn.functional as F
from torch.utils.data import DataLoader

from pypots.classification.base import BaseNNClassifier
from pypots.classification.grud.data import DatasetForGRUD
from pypots.imputation.brits.modules import TemporalDecay
from pypots.optim.adam import Adam
from pypots.optim.base import Optimizer


class _GRUD(nn.Module):
    def __init__(
        self,
        n_steps: int,
        n_features: int,
        rnn_hidden_size: int,
        n_classes: int,
        device: Union[str, torch.device],
    ):
        super().__init__()
        self.n_steps = n_steps
        self.n_features = n_features
        self.rnn_hidden_size = rnn_hidden_size
        self.n_classes = n_classes
        self.device = device

        # create models
        self.rnn_cell = nn.GRUCell(
            self.n_features * 2 + self.rnn_hidden_size, self.rnn_hidden_size
        )
        self.temp_decay_h = TemporalDecay(
            input_size=self.n_features, output_size=self.rnn_hidden_size, diag=False
        )
        self.temp_decay_x = TemporalDecay(
            input_size=self.n_features, output_size=self.n_features, diag=True
        )
        self.classifier = nn.Linear(self.rnn_hidden_size, self.n_classes)

    def classify(self, inputs: dict) -> torch.Tensor:
        values = inputs["X"]
        masks = inputs["missing_mask"]
        deltas = inputs["deltas"]
        empirical_mean = inputs["empirical_mean"]
        X_filledLOCF = inputs["X_filledLOCF"]

        hidden_state = torch.zeros(
            (values.size()[0], self.rnn_hidden_size), device=self.device
        )

        for t in range(self.n_steps):
            # for data, [batch, time, features]
            x = values[:, t, :]  # values
            m = masks[:, t, :]  # mask
            d = deltas[:, t, :]  # delta, time gap
            x_filledLOCF = X_filledLOCF[:, t, :]

            gamma_h = self.temp_decay_h(d)
            gamma_x = self.temp_decay_x(d)
            hidden_state = hidden_state * gamma_h

            x_h = gamma_x * x_filledLOCF + (1 - gamma_x) * empirical_mean
            x_replaced = m * x + (1 - m) * x_h
            inputs = torch.cat([x_replaced, hidden_state, m], dim=1)
            hidden_state = self.rnn_cell(inputs, hidden_state)

        logits = self.classifier(hidden_state)
        prediction = torch.softmax(logits, dim=1)
        return prediction

    def forward(self, inputs: dict) -> dict:
        """Forward processing of GRU-D.

        Parameters
        ----------
        inputs : dict,
            The input data.

        Returns
        -------
        dict,
            A dictionary includes all results.
        """
        prediction = self.classify(inputs)
        classification_loss = F.nll_loss(torch.log(prediction), inputs["label"])
        results = {"prediction": prediction, "loss": classification_loss}
        return results


class GRUD(BaseNNClassifier):
<<<<<<< HEAD
    """The PyTorch implementation of the GRU-D model :cite:`che2018GRUD`.
=======
    """The PyTorch implementation of the GRUD model :cite:`che2018GRUD`.
>>>>>>> f0dea8a6

    Parameters
    ----------
    n_steps : int,
        The number of time steps in the time-series data sample.

    n_features : int,
        The number of features in the time-series data sample.

    n_classes : int,
        The number of classes in the classification task.

    rnn_hidden_size : int,
        The size of the RNN hidden state.

    batch_size : int, default = 32,
        The batch size for training and evaluating the model.

    epochs : int, default = 100,
        The number of epochs for training the model.

    patience : int, default = None,
        The patience for the early-stopping mechanism. Given a positive integer, the training process will be
        stopped when the model does not perform better after that number of epochs.
        Leaving it default as None will disable the early-stopping.

    optimizer : ``pypots.optim.base.Optimizer``, default = ``pypots.optim.Adam()``,
        The optimizer for model training.
        If not given, will use a default Adam optimizer.

    num_workers : int, default = 0,
        The number of subprocesses to use for data loading.
        `0` means data loading will be in the main process, i.e. there won't be subprocesses.

    device : str or `torch.device`, default = None,
        The device for the model to run on.
        If not given, will try to use CUDA devices first (will use the GPU with device number 0 only by default),
        then CPUs, considering CUDA and CPU are so far the main devices for people to train ML models.
        Other devices like Google TPU and Apple Silicon accelerator MPS may be added in the future.

    saving_path : str, default = None,
        The path for automatically saving model checkpoints and tensorboard files (i.e. loss values recorded during
        training into a tensorboard file). Will not save if not given.

    model_saving_strategy : str or None, None or "best" or "better" , default = "best",
        The strategy to save model checkpoints. It has to be one of [None, "best", "better"].
        No model will be saved when it is set as None.
        The "best" strategy will only automatically save the best model after the training finished.
        The "better" strategy will automatically save the model during training whenever the model performs
        better than in previous epochs.

    Attributes
    ----------
    model : object,
<<<<<<< HEAD
        The underlying GRU-D model.
=======
        The underlying GRUD model.
>>>>>>> f0dea8a6

    optimizer : object,
        The optimizer for model training.
    """

    def __init__(
        self,
        n_steps: int,
        n_features: int,
        n_classes: int,
        rnn_hidden_size: int,
        batch_size: int = 32,
        epochs: int = 100,
        patience: int = None,
        optimizer: Optional[Optimizer] = Adam(),
        num_workers: int = 0,
        device: Optional[Union[str, torch.device]] = None,
        saving_path: str = None,
        model_saving_strategy: Optional[str] = "best",
    ):
        super().__init__(
            n_classes,
            batch_size,
            epochs,
            patience,
            num_workers,
            device,
            saving_path,
            model_saving_strategy,
        )

        self.n_steps = n_steps
        self.n_features = n_features
        self.rnn_hidden_size = rnn_hidden_size

        # set up the model
        self.model = _GRUD(
            self.n_steps,
            self.n_features,
            self.rnn_hidden_size,
            self.n_classes,
            self.device,
        )
        self.model = self.model.to(self.device)
        self.print_model_size()

        # set up the optimizer
        self.optimizer = optimizer
        self.optimizer.init_optimizer(self.model.parameters())

    def _assemble_input_for_training(self, data: dict) -> dict:
        """Assemble the input data into a dictionary.

        Parameters
        ----------
        data : list
            A list containing data fetched from Dataset by Dataload.

        Returns
        -------
        inputs : dict
            A dictionary with data assembled.
        """
        # fetch data
        indices, X, X_filledLOCF, missing_mask, deltas, empirical_mean, label = map(
            lambda x: x.to(self.device), data
        )

        # assemble input data
        inputs = {
            "indices": indices,
            "X": X,
            "X_filledLOCF": X_filledLOCF,
            "missing_mask": missing_mask,
            "deltas": deltas,
            "empirical_mean": empirical_mean,
            "label": label,
        }
        return inputs

    def _assemble_input_for_validating(self, data: dict) -> dict:
        """Assemble the given data into a dictionary for validating input.

        Notes
        -----
        The validating data assembling processing is the same as training data assembling.


        Parameters
        ----------
        data : list,
            A list containing data fetched from Dataset by Dataloader.

        Returns
        -------
        inputs : dict,
            A python dictionary contains the input data for model validating.
        """
        return self._assemble_input_for_training(data)

    def _assemble_input_for_testing(self, data: dict) -> dict:
        """Assemble the given data into a dictionary for testing input.

        Notes
        -----
        The testing data assembling processing is the same as training data assembling.

        Parameters
        ----------
        data : list,
            A list containing data fetched from Dataset by Dataloader.

        Returns
        -------
        inputs : dict,
            A python dictionary contains the input data for model testing.
        """
        indices, X, X_filledLOCF, missing_mask, deltas, empirical_mean = map(
            lambda x: x.to(self.device), data
        )

        inputs = {
            "indices": indices,
            "X": X,
            "X_filledLOCF": X_filledLOCF,
            "missing_mask": missing_mask,
            "deltas": deltas,
            "empirical_mean": empirical_mean,
        }

        return inputs

    def fit(
        self,
        train_set: Union[dict, str],
        val_set: Optional[Union[dict, str]] = None,
        file_type: str = "h5py",
    ) -> None:
        """Train the classifier on the given data.

        Parameters
        ----------
        train_set : dict or str,
            The dataset for model training, should be a dictionary including keys as 'X' and 'y',
            or a path string locating a data file.
            If it is a dict, X should be array-like of shape [n_samples, sequence length (time steps), n_features],
            which is time-series data for training, can contain missing values, and y should be array-like of shape
            [n_samples], which is classification labels of X.
            If it is a path string, the path should point to a data file, e.g. a h5 file, which contains
            key-value pairs like a dict, and it has to include keys as 'X' and 'y'.

        val_set : dict or str,
            The dataset for model validating, should be a dictionary including keys as 'X' and 'y',
            or a path string locating a data file.
            If it is a dict, X should be array-like of shape [n_samples, sequence length (time steps), n_features],
            which is time-series data for validating, can contain missing values, and y should be array-like of shape
            [n_samples], which is classification labels of X.
            If it is a path string, the path should point to a data file, e.g. a h5 file, which contains
            key-value pairs like a dict, and it has to include keys as 'X' and 'y'.

        file_type : str, default = "h5py"
            The type of the given file if train_set and val_set are path strings.

        Returns
        -------
        self : object,
            Trained classifier.
        """
        # Step 1: wrap the input data with classes Dataset and DataLoader
        training_set = DatasetForGRUD(train_set, file_type=file_type)
        training_loader = DataLoader(
            training_set,
            batch_size=self.batch_size,
            shuffle=True,
            num_workers=self.num_workers,
        )
        val_loader = None
        if val_set is not None:
            val_set = DatasetForGRUD(val_set, file_type=file_type)
            val_loader = DataLoader(
                val_set,
                batch_size=self.batch_size,
                shuffle=False,
                num_workers=self.num_workers,
            )

        # Step 2: train the model and freeze it
        self._train_model(training_loader, val_loader)
        self.model.load_state_dict(self.best_model_dict)
        self.model.eval()  # set the model as eval status to freeze it.

        # Step 3: save the model if necessary
        self._auto_save_model_if_necessary(training_finished=True)

    def classify(self, X: Union[dict, str], file_type: str = "h5py") -> np.ndarray:
        """Classify the input data with the trained model.

        Parameters
        ----------
        X : array-like or str,
            The data samples for testing, should be array-like of shape [n_samples, sequence length (time steps),
            n_features], or a path string locating a data file, e.g. h5 file.

        file_type : str, default = "h5py",
            The type of the given file if X is a path string.

        Returns
        -------
        array-like, shape [n_samples],
            Classification results of the given samples.
        """
        self.model.eval()  # set the model as eval status to freeze it.
        test_set = DatasetForGRUD(X, return_labels=False, file_type=file_type)
        test_loader = DataLoader(
            test_set,
            batch_size=self.batch_size,
            shuffle=False,
            num_workers=self.num_workers,
        )
        prediction_collector = []

        with torch.no_grad():
            for idx, data in enumerate(test_loader):
                inputs = self._assemble_input_for_testing(data)
                prediction = self.model.classify(inputs)
                prediction_collector.append(prediction)

        predictions = torch.cat(prediction_collector)
        return predictions.cpu().detach().numpy()<|MERGE_RESOLUTION|>--- conflicted
+++ resolved
@@ -104,11 +104,7 @@
 
 
 class GRUD(BaseNNClassifier):
-<<<<<<< HEAD
     """The PyTorch implementation of the GRU-D model :cite:`che2018GRUD`.
-=======
-    """The PyTorch implementation of the GRUD model :cite:`che2018GRUD`.
->>>>>>> f0dea8a6
 
     Parameters
     ----------
@@ -163,11 +159,7 @@
     Attributes
     ----------
     model : object,
-<<<<<<< HEAD
         The underlying GRU-D model.
-=======
-        The underlying GRUD model.
->>>>>>> f0dea8a6
 
     optimizer : object,
         The optimizer for model training.
