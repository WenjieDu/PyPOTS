--- conflicted
+++ resolved
@@ -1,20 +1,9 @@
 """
-<<<<<<< HEAD
 The implementation of Raindrop for the partially-observed time-series classification task.
 
 Refer to the paper "Zhang, X., Zeman, M., Tsiligkaridis, T., & Zitnik, M. (2022).
 Graph-Guided Network for Irregularly Sampled Multivariate Time Series. ICLR 2022."
 
-=======
-PyTorch Raindrop model. Refer :cite:`zhang2022Raindrop` for more information.
-Inspired by the original implementation from https://github.com/mims-harvard/Raindrop
-
-Notes
------
-Due to the original implementation puts too many useless arguments and is not elegant, I simplify the code.
-If you need a version of the original implementation, please refer to my previous commit here
-https://github.com/WenjieDu/PyPOTS/blob/c381ad1853b465ebb918134d8bf6f6cf2996c9d3/pypots/classification/raindrop.py
->>>>>>> f0dea8a6
 """
 
 
@@ -299,33 +288,18 @@
 
     Parameters
     ----------
-<<<<<<< HEAD
     n_steps : int,
         The number of time steps in the time-series data sample.
-=======
-    max_len : int,
-        The maximum length of the time-series data samples.
->>>>>>> f0dea8a6
 
     n_features : int,
         The number of features in the time-series data samples.
 
-<<<<<<< HEAD
     n_classes : int,
-=======
-    n_classes, int,
->>>>>>> f0dea8a6
         The number of classes in the classification task.
 
     n_layers : int,
         The number of layers in the Transformer encoder in the Raindrop model.
 
-<<<<<<< HEAD
-=======
-    n_classes : int,
-        The number of classes in the classification task.
-
->>>>>>> f0dea8a6
     d_model : int,
         The dimension of the Transformer encoder backbone.
         It is the input dimension of the multi-head self-attention layers.
@@ -353,7 +327,6 @@
 
     batch_size : int, default = 32,
         The batch size for training and evaluating the model.
-<<<<<<< HEAD
 
     epochs : int, default = 100,
         The number of epochs for training the model.
@@ -363,17 +336,6 @@
         stopped when the model does not perform better after that number of epochs.
         Leaving it default as None will disable the early-stopping.
 
-=======
-
-    epochs : int, default = 100,
-        The number of epochs for training the model.
-
-    patience : int, default = None,
-        The patience for the early-stopping mechanism. Given a positive integer, the training process will be
-        stopped when the model does not perform better after that number of epochs.
-        Leaving it default as None will disable the early-stopping.
-
->>>>>>> f0dea8a6
     optimizer : ``pypots.optim.base.Optimizer``, default = ``pypots.optim.Adam()``,
         The optimizer for model training.
         If not given, will use a default Adam optimizer.
@@ -411,11 +373,7 @@
 
     def __init__(
         self,
-<<<<<<< HEAD
         n_steps,
-=======
-        max_len,
->>>>>>> f0dea8a6
         n_features,
         n_classes,
         n_layers,
