"""
The core wrapper assembles the submodules of Raindrop classification model
and takes over the forward progress of the algorithm.
"""

# Created by Wenjie Du <wenjay.du@gmail.com>
# License: BSD-3-Clause


import torch
import torch.nn as nn
import torch.nn.functional as F

from ...nn.modules.raindrop import BackboneRaindrop


class _Raindrop(nn.Module):
    def __init__(
        self,
        n_features,
        n_layers,
        d_model,
        n_heads,
        d_ffn,
        n_classes,
        dropout=0.3,
        max_len=215,
        d_static=9,
        aggregation="mean",
        sensor_wise_mask=False,
        static=False,
    ):
        super().__init__()

        d_pe = 16
        self.aggregation = aggregation
        self.sensor_wise_mask = sensor_wise_mask

        self.backbone = BackboneRaindrop(
            n_features,
            n_layers,
            d_model,
            n_heads,
            d_ffn,
            n_classes,
            dropout,
            max_len,
            d_static,
            d_pe,
            aggregation,
            sensor_wise_mask,
            static,
        )

        if static:
            d_final = d_model + n_features
        else:
            d_final = d_model + d_pe

        self.mlp_static = nn.Sequential(
            nn.Linear(d_final, d_final),
            nn.ReLU(),
            nn.Linear(d_final, n_classes),
        )

    def forward(self, inputs):
        X, missing_mask, static, timestamps, lengths = (
            inputs["X"],
            inputs["missing_mask"],
            inputs["static"],
            inputs["timestamps"],
            inputs["lengths"],
        )
        device = X.device
        batch_size = X.shape[1]

        representation, mask = self.backbone(
            X,
            timestamps,
            lengths,
        )

        lengths2 = lengths.unsqueeze(1).to(device)
        mask2 = mask.permute(1, 0).unsqueeze(2).long()
        if self.sensor_wise_mask:
            output = torch.zeros([batch_size, self.n_features, self.d_ob + 16], device=device)
            extended_missing_mask = missing_mask.view(-1, batch_size, self.n_features)
            for se in range(self.n_features):
                representation = representation.view(-1, batch_size, self.n_features, (self.d_ob + 16))
                out = representation[:, :, se, :]
                l_ = torch.sum(extended_missing_mask[:, :, se], dim=0).unsqueeze(1)  # length
                out_sensor = torch.sum(out * (1 - extended_missing_mask[:, :, se].unsqueeze(-1)), dim=0) / (l_ + 1)
                output[:, se, :] = out_sensor
            output = output.view([-1, self.n_features * (self.d_ob + 16)])
        elif self.aggregation == "mean":
            output = torch.sum(representation * (1 - mask2), dim=0) / (lengths2 + 1)
        else:
            raise RuntimeError

        if static is not None:
            emb = self.static_emb(static)
            output = torch.cat([output, emb], dim=1)

        logits = self.mlp_static(output)
        classification_pred = torch.softmax(logits, dim=1)
        results = {"classification_pred": classification_pred}

        # if in training mode, return results with losses
<<<<<<< HEAD
        if self.training:
            classification_loss = F.nll_loss(
                torch.log(classification_pred), inputs["y"]
            )
=======
        if training:
            classification_loss = F.nll_loss(torch.log(classification_pred), inputs["label"])
>>>>>>> 14b74558
            results["loss"] = classification_loss

        return results<|MERGE_RESOLUTION|>--- conflicted
+++ resolved
@@ -106,15 +106,8 @@
         results = {"classification_pred": classification_pred}
 
         # if in training mode, return results with losses
-<<<<<<< HEAD
         if self.training:
-            classification_loss = F.nll_loss(
-                torch.log(classification_pred), inputs["y"]
-            )
-=======
-        if training:
-            classification_loss = F.nll_loss(torch.log(classification_pred), inputs["label"])
->>>>>>> 14b74558
+            classification_loss = F.nll_loss(torch.log(classification_pred), inputs["y"])
             results["loss"] = classification_loss
 
         return results