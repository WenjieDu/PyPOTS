"""
The base classes for PyPOTS classification models.
"""

# Created by Wenjie Du <wenjay.du@gmail.com>
# License: BSD-3-Clause


import os
from abc import abstractmethod
from typing import Optional, Union

import numpy as np
import torch
from torch.utils.data import DataLoader

from ..base import BaseModel, BaseNNModel
from ..nn.functional import calc_acc
from ..utils.logging import logger

try:
    import nni
except ImportError:
    pass


class BaseClassifier(BaseModel):
    """The abstract class for all PyPOTS classification models.

    Parameters
    ----------
    n_classes :
        The number of classes in the classification task.

    device :
        The device for the model to run on. It can be a string, a :class:`torch.device` object, or a list of them.
        If not given, will try to use CUDA devices first (will use the default CUDA device if there are multiple),
        then CPUs, considering CUDA and CPU are so far the main devices for people to train ML models.
        If given a list of devices, e.g. ['cuda:0', 'cuda:1'], or [torch.device('cuda:0'), torch.device('cuda:1')] , the
        model will be parallely trained on the multiple devices (so far only support parallel training on CUDA devices).
        Other devices like Google TPU and Apple Silicon accelerator MPS may be added in the future.

    saving_path :
        The path for automatically saving model checkpoints and tensorboard files (i.e. loss values recorded during
        training into a tensorboard file). Will not save if not given.

    model_saving_strategy :
        The strategy to save model checkpoints. It has to be one of [None, "best", "better", "all"].
        No model will be saved when it is set as None.
        The "best" strategy will only automatically save the best model after the training finished.
        The "better" strategy will automatically save the model during training whenever the model performs
        better than in previous epochs.
        The "all" strategy will save every model after each epoch training.

    verbose :
        Whether to print out the training logs during the training process.
    """

    def __init__(
        self,
        n_classes: int,
        device: Optional[Union[str, torch.device, list]] = None,
        saving_path: str = None,
        model_saving_strategy: Optional[str] = "best",
        verbose: bool = True,
    ):
        super().__init__(
            device,
            saving_path,
            model_saving_strategy,
            verbose,
        )
        self.n_classes = n_classes

    @abstractmethod
    def fit(
        self,
        train_set: Union[dict, str],
        val_set: Optional[Union[dict, str]] = None,
        file_type: str = "hdf5",
    ) -> None:
        """Train the classifier on the given data.

        Parameters
        ----------
        train_set :
            The dataset for model training, should be a dictionary including keys as 'X' and 'y',
            or a path string locating a data file.
            If it is a dict, X should be array-like of shape [n_samples, sequence length (n_steps), n_features],
            which is time-series data for training, can contain missing values, and y should be array-like of shape
            [n_samples], which is classification labels of X.
            If it is a path string, the path should point to a data file, e.g. a h5 file, which contains
            key-value pairs like a dict, and it has to include keys as 'X' and 'y'.

        val_set :
            The dataset for model validating, should be a dictionary including keys as 'X' and 'y',
            or a path string locating a data file.
            If it is a dict, X should be array-like of shape [n_samples, sequence length (n_steps), n_features],
            which is time-series data for validating, can contain missing values, and y should be array-like of shape
            [n_samples], which is classification labels of X.
            If it is a path string, the path should point to a data file, e.g. a h5 file, which contains
            key-value pairs like a dict, and it has to include keys as 'X' and 'y'.

        file_type :
            The type of the given file if train_set and val_set are path strings.

        """
        raise NotImplementedError

    @abstractmethod
    def predict(
        self,
        test_set: Union[dict, str],
        file_type: str = "hdf5",
    ) -> dict:
        raise NotImplementedError

    @abstractmethod
    def classify(
        self,
        test_set: Union[dict, str],
        file_type: str = "hdf5",
    ) -> np.ndarray:
        """Classify the input data with the trained model.

        Parameters
        ----------
        test_set :
            The data samples for testing, should be array-like of shape [n_samples, sequence length (n_steps),
            n_features], or a path string locating a data file, e.g. h5 file.

        file_type :
            The type of the given file if X is a path string.

        Returns
        -------
        array-like, shape [n_samples],
            Classification results of the given samples.
        """

        raise NotImplementedError


class BaseNNClassifier(BaseNNModel):
    """The abstract class for all neural-network classification models in PyPOTS.

    Parameters
    ----------
    n_classes :
        The number of classes in the classification task.

    batch_size :
        Size of the batch input into the model for one step.

    epochs :
        Training epochs, i.e. the maximum rounds of the model to be trained with.

    patience :
        The patience for the early-stopping mechanism. Given a positive integer, the training process will be
        stopped when the model does not perform better after that number of epochs.
        Leaving it default as None will disable the early-stopping.

    train_loss_func:
        The customized loss function designed by users for training the model.
        If not given, will use the default loss as claimed in the original paper.

    val_metric_func:
        The customized metric function designed by users for validating the model.
        If not given, will use the default MSE metric.

    num_workers :
        The number of subprocesses to use for data loading.
        `0` means data loading will be in the main process, i.e. there won't be subprocesses.

    device :
        The device for the model to run on. It can be a string, a :class:`torch.device` object, or a list of them.
        If not given, will try to use CUDA devices first (will use the default CUDA device if there are multiple),
        then CPUs, considering CUDA and CPU are so far the main devices for people to train ML models.
        If given a list of devices, e.g. ['cuda:0', 'cuda:1'], or [torch.device('cuda:0'), torch.device('cuda:1')] , the
        model will be parallely trained on the multiple devices (so far only support parallel training on CUDA devices).
        Other devices like Google TPU and Apple Silicon accelerator MPS may be added in the future.

    saving_path :
        The path for automatically saving model checkpoints and tensorboard files (i.e. loss values recorded during
        training into a tensorboard file). Will not save if not given.

    model_saving_strategy :
        The strategy to save model checkpoints. It has to be one of [None, "best", "better", "all"].
        No model will be saved when it is set as None.
        The "best" strategy will only automatically save the best model after the training finished.
        The "better" strategy will automatically save the model during training whenever the model performs
        better than in previous epochs.
        The "all" strategy will save every model after each epoch training.

    verbose :
        Whether to print out the training logs during the training process.

    Notes
    -----
    Optimizers are necessary for training deep-learning neural networks, but we don't put  a parameter ``optimizer``
    here because some models (e.g. GANs) need more than one optimizer (e.g. one for generator, one for discriminator),
    and ``optimizer`` is ambiguous for them. Therefore, we leave optimizers as parameters for concrete model
    implementations, and you can pass any number of optimizers to your model when implementing it,
    :class:`pypots.clustering.crli.CRLI` for example.

    """

    def __init__(
        self,
        n_classes: int,
        batch_size: int,
        epochs: int,
        patience: Optional[int] = None,
        train_loss_func: Optional[dict] = None,
        val_metric_func: Optional[dict] = None,
        num_workers: int = 0,
        device: Optional[Union[str, torch.device, list]] = None,
        saving_path: str = None,
        model_saving_strategy: Optional[str] = "best",
        verbose: bool = True,
    ):
        super().__init__(
            batch_size,
            epochs,
            patience,
            train_loss_func,
            val_metric_func,
            num_workers,
            device,
            saving_path,
            model_saving_strategy,
            verbose,
        )
        self.n_classes = n_classes

        # set default training loss function and validation metric function if not given
        if train_loss_func is None:
            self.train_loss_func = torch.nn.functional.cross_entropy
            self.train_loss_func_name = "CrossEntropy"
        if val_metric_func is None:
            self.val_metric_func = calc_acc
            self.val_metric_func_name = "Accuracy"

    @abstractmethod
    def _assemble_input_for_training(self, data: list) -> dict:
        """Assemble the given data into a dictionary for training input.

        Parameters
        ----------
        data :
            Input data from dataloader, should be list.

        Returns
        -------
        dict,
            A python dictionary contains the input data for model training.
        """
        raise NotImplementedError

    @abstractmethod
    def _assemble_input_for_validating(self, data: list) -> dict:
        """Assemble the given data into a dictionary for validating input.

        Parameters
        ----------
        data :
            Data output from dataloader, should be list.

        Returns
        -------
        dict,
            A python dictionary contains the input data for model validating.
        """
        raise NotImplementedError

    @abstractmethod
    def _assemble_input_for_testing(self, data: list) -> dict:
        """Assemble the given data into a dictionary for testing input.

        Notes
        -----
        The processing functions of train/val/test stages are separated for the situation that the input of
        the three stages are different, and this situation usually happens when the Dataset/Dataloader classes
        used in the train/val/test stages are not the same, e.g. the training data and validating data in a
        classification task contains labels, but the testing data (from the production environment) generally
        doesn't have labels.

        Parameters
        ----------
        data :
            Data output from dataloader, should be list.

        Returns
        -------
        dict,
            A python dictionary contains the input data for model testing.
        """
        raise NotImplementedError

    def _train_model(
        self,
        training_loader: DataLoader,
        val_loader: DataLoader = None,
    ) -> None:
        # each training starts from the very beginning, so reset the loss and model dict here
        self.best_loss = float("inf")
        self.best_model_dict = None

        try:
            training_step = 0
            for epoch in range(1, self.epochs + 1):
                self.model.train()
                epoch_train_loss_collector = []
                for idx, data in enumerate(training_loader):
                    training_step += 1
                    inputs = self._assemble_input_for_training(data)
                    self.optimizer.zero_grad()
                    results = self.model.forward(inputs)
                    results["loss"].sum().backward()
                    self.optimizer.step()
                    epoch_train_loss_collector.append(results["loss"].sum().item())

                    # save training loss logs into the tensorboard file for every step if in need
                    if self.summary_writer is not None:
                        self._save_log_into_tb_file(training_step, "training", results)

                # mean training loss of the current epoch
                mean_train_loss = np.mean(epoch_train_loss_collector)

                if val_loader is not None:
                    self.model.eval()
                    epoch_val_pred_collector = []
                    epoch_val_label_collector = []
                    with torch.no_grad():
                        for idx, data in enumerate(val_loader):
                            inputs = self._assemble_input_for_validating(data)
<<<<<<< HEAD
                            results = self.model(inputs)
                            epoch_val_pred_collector.append(
                                results["classification_pred"]
                            )
                            epoch_val_label_collector.append(inputs["y"])

                    epoch_val_pred_collector = torch.cat(
                        epoch_val_pred_collector, dim=-1
                    )
                    epoch_val_label_collector = torch.cat(
                        epoch_val_label_collector, dim=-1
                    )
=======
                            results = self.model.forward(inputs)
                            epoch_val_loss_collector.append(results["loss"].sum().item())
>>>>>>> 14b74558

                    # TODO: refactor the following code to a function
                    epoch_val_pred_collector = np.argmax(
                        epoch_val_pred_collector, axis=1
                    )
                    mean_val_loss = self.val_metric_func(
                        epoch_val_pred_collector, epoch_val_label_collector
                    )

                    # save validation loss logs into the tensorboard file for every epoch if in need
                    if self.summary_writer is not None:
                        val_loss_dict = {
                            self.val_metric_func_name: mean_val_loss,
                        }
                        self._save_log_into_tb_file(epoch, "validating", val_loss_dict)

                    logger.info(
                        f"Epoch {epoch:03d} - "
                        f"training loss ({self.train_loss_func_name}): {mean_train_loss:.4f}, "
                        f"validation {self.val_metric_func_name}: {mean_val_loss:.4f}"
                    )
                    mean_loss = mean_val_loss
                else:
<<<<<<< HEAD
                    logger.info(
                        f"Epoch {epoch:03d} - training loss ({self.train_loss_func_name}): {mean_train_loss:.4f}"
                    )
=======
                    logger.info(f"Epoch {epoch:03d} - training loss: {mean_train_loss:.4f}")
>>>>>>> 14b74558
                    mean_loss = mean_train_loss

                if np.isnan(mean_loss):
                    logger.warning(f"‼️ Attention: got NaN loss in Epoch {epoch}. This may lead to unexpected errors.")

                if mean_loss < self.best_loss:
                    self.best_epoch = epoch
                    self.best_loss = mean_loss
                    self.best_model_dict = self.model.state_dict()
                    self.patience = self.original_patience
                else:
                    self.patience -= 1

                # save the model if necessary
                self._auto_save_model_if_necessary(
                    confirm_saving=self.best_epoch == epoch and self.model_saving_strategy == "better",
                    saving_name=f"{self.__class__.__name__}_epoch{epoch}_loss{mean_loss:.4f}",
                )

                if os.getenv("enable_tuning", False):
                    nni.report_intermediate_result(mean_loss)
                    if epoch == self.epochs - 1 or self.patience == 0:
                        nni.report_final_result(self.best_loss)

                if self.patience == 0:
                    logger.info("Exceeded the training patience. Terminating the training procedure...")
                    break

        except KeyboardInterrupt:  # if keyboard interrupt, only warning
            logger.warning("‼️ Training got interrupted by the user. Exist now ...")
        except Exception as e:  # other kind of exception follows below processing
            logger.error(f"❌ Exception: {e}")
            if self.best_model_dict is None:  # if no best model, raise error
                raise RuntimeError(
                    "Training got interrupted. Model was not trained. Please investigate the error printed above."
                )
            else:
                RuntimeWarning(
                    "Training got interrupted. Please investigate the error printed above.\n"
                    "Model got trained and will load the best checkpoint so far for testing.\n"
                    "If you don't want it, please try fit() again."
                )

        if np.isnan(self.best_loss):
            raise ValueError("Something is wrong. best_loss is Nan after training.")

        logger.info(f"Finished training. The best model is from epoch#{self.best_epoch}.")

    @abstractmethod
    def fit(
        self,
        train_set: Union[dict, str],
        val_set: Optional[Union[dict, str]] = None,
        file_type: str = "hdf5",
    ) -> None:
        """Train the classifier on the given data.

        Parameters
        ----------
        train_set :
            The dataset for model training, should be a dictionary including keys as 'X' and 'y',
            or a path string locating a data file.
            If it is a dict, X should be array-like of shape [n_samples, sequence length (n_steps), n_features],
            which is time-series data for training, can contain missing values, and y should be array-like of shape
            [n_samples], which is classification labels of X.
            If it is a path string, the path should point to a data file, e.g. a h5 file, which contains
            key-value pairs like a dict, and it has to include keys as 'X' and 'y'.

        val_set :
            The dataset for model validating, should be a dictionary including keys as 'X' and 'y',
            or a path string locating a data file.
            If it is a dict, X should be array-like of shape [n_samples, sequence length (n_steps), n_features],
            which is time-series data for validating, can contain missing values, and y should be array-like of shape
            [n_samples], which is classification labels of X.
            If it is a path string, the path should point to a data file, e.g. a h5 file, which contains
            key-value pairs like a dict, and it has to include keys as 'X' and 'y'.

        file_type :
            The type of the given file if train_set and val_set are path strings.

        """
        raise NotImplementedError

    @abstractmethod
    def predict(
        self,
        test_set: Union[dict, str],
        file_type: str = "hdf5",
    ) -> dict:
        raise NotImplementedError

    @abstractmethod
    def classify(
        self,
        test_set: Union[dict, str],
        file_type: str = "hdf5",
    ) -> np.ndarray:
        """Classify the input data with the trained model.

        Parameters
        ----------
        test_set :
            The data samples for testing, should be array-like of shape [n_samples, sequence length (n_steps),
            n_features], or a path string locating a data file, e.g. h5 file.

        file_type :
            The type of the given file if X is a path string.

        Returns
        -------
        array-like, shape [n_samples],
            Classification results of the given samples.
        """

        raise NotImplementedError<|MERGE_RESOLUTION|>--- conflicted
+++ resolved
@@ -220,16 +220,16 @@
         verbose: bool = True,
     ):
         super().__init__(
-            batch_size,
-            epochs,
-            patience,
-            train_loss_func,
-            val_metric_func,
-            num_workers,
-            device,
-            saving_path,
-            model_saving_strategy,
-            verbose,
+            batch_size=batch_size,
+            epochs=epochs,
+            patience=patience,
+            train_loss_func=train_loss_func,
+            val_metric_func=val_metric_func,
+            num_workers=num_workers,
+            device=device,
+            saving_path=saving_path,
+            model_saving_strategy=model_saving_strategy,
+            verbose=verbose,
         )
         self.n_classes = n_classes
 
@@ -334,31 +334,16 @@
                     with torch.no_grad():
                         for idx, data in enumerate(val_loader):
                             inputs = self._assemble_input_for_validating(data)
-<<<<<<< HEAD
                             results = self.model(inputs)
-                            epoch_val_pred_collector.append(
-                                results["classification_pred"]
-                            )
+                            epoch_val_pred_collector.append(results["classification_pred"])
                             epoch_val_label_collector.append(inputs["y"])
 
-                    epoch_val_pred_collector = torch.cat(
-                        epoch_val_pred_collector, dim=-1
-                    )
-                    epoch_val_label_collector = torch.cat(
-                        epoch_val_label_collector, dim=-1
-                    )
-=======
-                            results = self.model.forward(inputs)
-                            epoch_val_loss_collector.append(results["loss"].sum().item())
->>>>>>> 14b74558
+                    epoch_val_pred_collector = torch.cat(epoch_val_pred_collector, dim=-1)
+                    epoch_val_label_collector = torch.cat(epoch_val_label_collector, dim=-1)
 
                     # TODO: refactor the following code to a function
-                    epoch_val_pred_collector = np.argmax(
-                        epoch_val_pred_collector, axis=1
-                    )
-                    mean_val_loss = self.val_metric_func(
-                        epoch_val_pred_collector, epoch_val_label_collector
-                    )
+                    epoch_val_pred_collector = np.argmax(epoch_val_pred_collector, axis=1)
+                    mean_val_loss = self.val_metric_func(epoch_val_pred_collector, epoch_val_label_collector.numpy())
 
                     # save validation loss logs into the tensorboard file for every epoch if in need
                     if self.summary_writer is not None:
@@ -374,13 +359,9 @@
                     )
                     mean_loss = mean_val_loss
                 else:
-<<<<<<< HEAD
                     logger.info(
                         f"Epoch {epoch:03d} - training loss ({self.train_loss_func_name}): {mean_train_loss:.4f}"
                     )
-=======
-                    logger.info(f"Epoch {epoch:03d} - training loss: {mean_train_loss:.4f}")
->>>>>>> 14b74558
                     mean_loss = mean_train_loss
 
                 if np.isnan(mean_loss):
