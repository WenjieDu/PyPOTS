--- conflicted
+++ resolved
@@ -107,7 +107,6 @@
             results["loss"] = reconstruction_loss
             return results
 
-<<<<<<< HEAD
         # calculate the latent loss for model training
         var_tilde = torch.exp(stddev_tilde)
         stddev_c = torch.log(var_c + self.eps)
@@ -150,9 +149,7 @@
             [batch_size, self.n_clusters, self.d_mu_stddev],
         )
 
-        latent_loss1 = 0.5 * torch.sum(
-            gamma_c * torch.sum(term1 + term2 + term3, dim=2), dim=1
-        )
+        latent_loss1 = 0.5 * torch.sum(gamma_c * torch.sum(term1 + term2 + term3, dim=2), dim=1)
         latent_loss2 = -torch.sum(gamma_c * (log_phi_c - log_gamma_c), dim=1)
         latent_loss3 = -0.5 * torch.sum(1 + stddev_tilde, dim=1)
 
@@ -162,61 +159,5 @@
         latent_loss = latent_loss1 + latent_loss2 + latent_loss3
 
         results["loss"] = reconstruction_loss + self.alpha * latent_loss
-=======
-        # if in training mode, return results with losses
-        if training:
-            # calculate the latent loss for model training
-            var_tilde = torch.exp(stddev_tilde)
-            stddev_c = torch.log(var_c + self.eps)
-            log_2pi = torch.log(torch.tensor([2 * torch.pi], device=device))
-            log_phi_c = torch.log(phi_c + self.eps)
-
-            batch_size = z.shape[0]
-
-            ii, jj = torch.meshgrid(
-                torch.arange(self.n_clusters, dtype=torch.int64, device=device),
-                torch.arange(batch_size, dtype=torch.int64, device=device),
-                indexing="ij",
-            )
-            ii = ii.flatten()
-            jj = jj.flatten()
-
-            lsc_b = stddev_c.index_select(dim=0, index=ii)
-            mc_b = mu_c.index_select(dim=0, index=ii)
-            sc_b = var_c.index_select(dim=0, index=ii)
-            z_b = z.index_select(dim=0, index=jj)
-            log_pdf_z = -0.5 * (lsc_b + log_2pi + torch.square(z_b - mc_b) / sc_b)
-            log_pdf_z = log_pdf_z.reshape([batch_size, self.n_clusters, self.d_mu_stddev])
-
-            log_p = log_phi_c + log_pdf_z.sum(dim=2)
-            lse_p = log_p.logsumexp(dim=1, keepdim=True)
-            log_gamma_c = log_p - lse_p
-            gamma_c = torch.exp(log_gamma_c)
-
-            term1 = torch.log(var_c + self.eps)
-            st_b = var_tilde.index_select(dim=0, index=jj)
-            sc_b = var_c.index_select(dim=0, index=ii)
-            term2 = torch.reshape(
-                st_b / (sc_b + self.eps),
-                [batch_size, self.n_clusters, self.d_mu_stddev],
-            )
-            mt_b = mu_tilde.index_select(dim=0, index=jj)
-            mc_b = mu_c.index_select(dim=0, index=ii)
-            term3 = torch.reshape(
-                torch.square(mt_b - mc_b) / (sc_b + self.eps),
-                [batch_size, self.n_clusters, self.d_mu_stddev],
-            )
-
-            latent_loss1 = 0.5 * torch.sum(gamma_c * torch.sum(term1 + term2 + term3, dim=2), dim=1)
-            latent_loss2 = -torch.sum(gamma_c * (log_phi_c - log_gamma_c), dim=1)
-            latent_loss3 = -0.5 * torch.sum(1 + stddev_tilde, dim=1)
-
-            latent_loss1 = latent_loss1.mean()
-            latent_loss2 = latent_loss2.mean()
-            latent_loss3 = latent_loss3.mean()
-            latent_loss = latent_loss1 + latent_loss2 + latent_loss3
-
-            results["loss"] = reconstruction_loss + self.alpha * latent_loss
->>>>>>> 14b74558
 
         return results