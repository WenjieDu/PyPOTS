"""
The implementation of CRLI (Clustering Representation Learning on Incomplete time-series data) for
the partially-observed time-series clustering task.

"""

# Created by Wenjie Du <wenjay.du@gmail.com>
# License: BSD-3-Clause

import os
from typing import Union, Optional

import numpy as np
import torch
from torch.utils.data import DataLoader

from .core import _CRLI
from .data import DatasetForCRLI
from ..base import BaseNNClusterer
from ...optim.adam import Adam
from ...optim.base import Optimizer
from ...utils.logging import logger

try:
    import nni
except ImportError:
    pass


class CRLI(BaseNNClusterer):
    """The PyTorch implementation of the CRLI model :cite:`ma2021CRLI`.

    Parameters
    ----------
    n_steps :
        The number of time steps in the time-series data sample.

    n_features :
        The number of features in the time-series data sample.

    n_clusters :
        The number of clusters in the clustering task.

    n_generator_layers :
        The number of layers in the generator.

    rnn_hidden_size :
        The size of the RNN hidden state, also the number of hidden units in the RNN cell.

    rnn_cell_type :
        The type of RNN cell to use. Can be either "GRU" or "LSTM".

    decoder_fcn_output_dims :
        The output dimensions of each layer in the FCN (fully-connected network) of the decoder.

    lambda_kmeans :
        The weight of the k-means loss,
        i.e. the item :math:`\\lambda` ahead of :math:`\\mathcal{L}_{k-means}` in Eq.13 of the original paper.

    G_steps :
        The number of steps to train the generator in each iteration.

    D_steps :
        The number of steps to train the discriminator in each iteration.

    batch_size :
        The batch size for training and evaluating the model.

    epochs :
        The number of epochs for training the model.

    patience :
        The patience for the early-stopping mechanism. Given a positive integer, the training process will be
        stopped when the model does not perform better after that number of epochs.
        Leaving it default as None will disable the early-stopping.

    train_loss_func:
        The customized loss function designed by users for training the model.
        If not given, will use the default loss as claimed in the original paper.

    val_metric_func:
        The customized metric function designed by users for validating the model.
        If not given, will use the default MSE metric.

    G_optimizer :
        The optimizer for the generator training.
        If not given, will use a default Adam optimizer.

    D_optimizer :
        The optimizer for the discriminator training.
        If not given, will use a default Adam optimizer.

    num_workers :
        The number of subprocesses to use for data loading.
        `0` means data loading will be in the main process, i.e. there won't be subprocesses.

    device :
        The device for the model to run on. It can be a string, a :class:`torch.device` object, or a list of them.
        If not given, will try to use CUDA devices first (will use the default CUDA device if there are multiple),
        then CPUs, considering CUDA and CPU are so far the main devices for people to train ML models.
        If given a list of devices, e.g. ['cuda:0', 'cuda:1'], or [torch.device('cuda:0'), torch.device('cuda:1')] , the
        model will be parallely trained on the multiple devices (so far only support parallel training on CUDA devices).
        Other devices like Google TPU and Apple Silicon accelerator MPS may be added in the future.

    saving_path :
        The path for automatically saving model checkpoints and tensorboard files (i.e. loss values recorded during
        training into a tensorboard file). Will not save if not given.

    model_saving_strategy :
        The strategy to save model checkpoints. It has to be one of [None, "best", "better", "all"].
        No model will be saved when it is set as None.
        The "best" strategy will only automatically save the best model after the training finished.
        The "better" strategy will automatically save the model during training whenever the model performs
        better than in previous epochs.
        The "all" strategy will save every model after each epoch training.

    verbose :
        Whether to print out the training logs during the training process.
    """

    def __init__(
        self,
        n_steps: int,
        n_features: int,
        n_clusters: int,
        n_generator_layers: int,
        rnn_hidden_size: int,
        rnn_cell_type: str = "GRU",
        lambda_kmeans: float = 1,
        decoder_fcn_output_dims: Optional[list] = None,
        G_steps: int = 1,
        D_steps: int = 1,
        batch_size: int = 32,
        epochs: int = 100,
        patience: Optional[int] = None,
        train_loss_func: Optional[dict] = None,
        val_metric_func: Optional[dict] = None,
        G_optimizer: Optional[Optimizer] = Adam(),
        D_optimizer: Optional[Optimizer] = Adam(),
        num_workers: int = 0,
        device: Optional[Union[str, torch.device, list]] = None,
        saving_path: Optional[str] = None,
        model_saving_strategy: Optional[str] = "best",
        verbose: bool = True,
    ):
        super().__init__(
            n_clusters,
            batch_size,
            epochs,
            patience,
            train_loss_func,
            val_metric_func,
            num_workers,
            device,
            saving_path,
            model_saving_strategy,
            verbose,
        )
        assert G_steps > 0 and D_steps > 0, "G_steps and D_steps should both >0"

        self.n_steps = n_steps
        self.n_features = n_features
        self.G_steps = G_steps
        self.D_steps = D_steps

        # set up the model
        self.model = _CRLI(
            n_steps,
            n_features,
            n_clusters,
            n_generator_layers,
            rnn_hidden_size,
            decoder_fcn_output_dims,
            lambda_kmeans,
            rnn_cell_type,
        )
        self._send_model_to_given_device()
        self._print_model_size()

        # set up the optimizer
        self.G_optimizer = G_optimizer
        self.G_optimizer.init_optimizer(
            [
                {"params": self.model.backbone.generator.parameters()},
                {"params": self.model.backbone.decoder.parameters()},
            ]
        )
        self.D_optimizer = D_optimizer
        self.D_optimizer.init_optimizer(self.model.backbone.discriminator.parameters())

    def _assemble_input_for_training(self, data: list) -> dict:
        # fetch data
        indices, X, missing_mask = self._send_data_to_given_device(data)

        inputs = {
            "X": X,
            "missing_mask": missing_mask,
        }

        return inputs

    def _assemble_input_for_validating(self, data: list) -> dict:
        return self._assemble_input_for_training(data)

    def _assemble_input_for_testing(self, data: list) -> dict:
        return self._assemble_input_for_validating(data)

    def _train_model(
        self,
        training_loader: DataLoader,
        val_loader: DataLoader = None,
    ) -> None:
        # each training starts from the very beginning, so reset the loss and model dict here
        self.best_loss = float("inf")
        self.best_model_dict = None

        try:
            training_step = 0
            epoch_train_loss_G_collector = []
            epoch_train_loss_D_collector = []
            for epoch in range(1, self.epochs + 1):
                self.model.train()
                for idx, data in enumerate(training_loader):
                    training_step += 1
                    inputs = self._assemble_input_for_training(data)

                    step_train_loss_G_collector = []
                    step_train_loss_D_collector = []
                    for _ in range(self.D_steps):
                        self.D_optimizer.zero_grad()
                        results = self.model.forward(inputs, training_object="discriminator")
                        results["discrimination_loss"].backward(retain_graph=True)
                        self.D_optimizer.step()
                        step_train_loss_D_collector.append(results["discrimination_loss"].sum().item())

                    for _ in range(self.G_steps):
                        self.G_optimizer.zero_grad()
                        results = self.model.forward(inputs, training_object="generator")
                        results["generation_loss"].backward()
                        self.G_optimizer.step()
                        step_train_loss_G_collector.append(results["generation_loss"].sum().item())

                    mean_step_train_D_loss = np.mean(step_train_loss_D_collector)
                    mean_step_train_G_loss = np.mean(step_train_loss_G_collector)

                    epoch_train_loss_D_collector.append(mean_step_train_D_loss)
                    epoch_train_loss_G_collector.append(mean_step_train_G_loss)

                    # save training loss logs into the tensorboard file for every step if in need
                    # Note: the `training_step` is not the actual number of steps that Discriminator and Generator get
                    # trained, the actual number should be D_steps*training_step and G_steps*training_step accordingly
                    if self.summary_writer is not None:
                        loss_results = {
                            "generation_loss": mean_step_train_G_loss,
                            "discrimination_loss": mean_step_train_D_loss,
                        }
                        self._save_log_into_tb_file(training_step, "training", loss_results)

                mean_epoch_train_D_loss = np.mean(epoch_train_loss_D_collector)
                mean_epoch_train_G_loss = np.mean(epoch_train_loss_G_collector)

                if val_loader is not None:
                    self.model.eval()
                    epoch_val_loss_G_collector = []
                    with torch.no_grad():
                        for idx, data in enumerate(val_loader):
                            inputs = self._assemble_input_for_validating(data)
<<<<<<< HEAD
                            results = self.model.forward(inputs)
                            epoch_val_loss_G_collector.append(
                                results["generation_loss"].sum().item()
                            )
=======
                            results = self.model.forward(inputs, training=True)
                            epoch_val_loss_G_collector.append(results["generation_loss"].sum().item())
>>>>>>> 14b74558
                    mean_val_G_loss = np.mean(epoch_val_loss_G_collector)
                    # save validation loss logs into the tensorboard file for every epoch if in need
                    if self.summary_writer is not None:
                        val_loss_dict = {
                            "generation_loss": mean_val_G_loss,
                        }
                        self._save_log_into_tb_file(epoch, "validating", val_loss_dict)
                    logger.info(
                        f"Epoch {epoch:03d} - "
                        f"generator training loss: {mean_epoch_train_G_loss:.4f}, "
                        f"discriminator training loss: {mean_epoch_train_D_loss:.4f}, "
                        f"generator validation loss: {mean_val_G_loss:.4f}"
                    )
                    mean_loss = mean_val_G_loss
                else:
                    logger.info(
                        f"Epoch {epoch:03d} - "
                        f"generator training loss: {mean_epoch_train_G_loss:.4f}, "
                        f"discriminator training loss: {mean_epoch_train_D_loss:.4f}"
                    )
                    mean_loss = mean_epoch_train_G_loss

                if np.isnan(mean_loss):
                    logger.warning(f"‼️ Attention: got NaN loss in Epoch {epoch}. This may lead to unexpected errors.")

                if mean_loss < self.best_loss:
                    self.best_epoch = epoch
                    self.best_loss = mean_loss
                    self.best_model_dict = self.model.state_dict()
                    self.patience = self.original_patience
                else:
                    self.patience -= 1

                if os.getenv("enable_tuning", False):
                    nni.report_intermediate_result(mean_loss)
                    if epoch == self.epochs - 1 or self.patience == 0:
                        nni.report_final_result(self.best_loss)

                # save the model if necessary
                self._auto_save_model_if_necessary(
                    confirm_saving=self.best_epoch == epoch and self.model_saving_strategy == "better",
                    saving_name=f"{self.__class__.__name__}_epoch{epoch}_loss{mean_loss:.4f}",
                )

                if self.patience == 0:
                    logger.info("Exceeded the training patience. Terminating the training procedure...")
                    break

        except KeyboardInterrupt:  # if keyboard interrupt, only warning
            logger.warning("‼️ Training got interrupted by the user. Exist now ...")
        except Exception as e:  # other kind of exception follows below processing
            logger.error(f"❌ Exception: {e}")
            if self.best_model_dict is None:  # if no best model, raise error
                raise RuntimeError(
                    "Training got interrupted. Model was not trained. Please investigate the error printed above."
                )
            else:
                RuntimeWarning(
                    "Training got interrupted. Please investigate the error printed above.\n"
                    "Model got trained and will load the best checkpoint so far for testing.\n"
                    "If you don't want it, please try fit() again."
                )

        if np.isnan(self.best_loss):
            raise ValueError("Something is wrong. best_loss is Nan after training.")

        logger.info(f"Finished training. The best model is from epoch#{self.best_epoch}.")

    def fit(
        self,
        train_set: Union[dict, str],
        val_set: Optional[Union[dict, str]] = None,
        file_type: str = "hdf5",
    ) -> None:
        # Step 1: wrap the input data with classes Dataset and DataLoader
        training_set = DatasetForCRLI(train_set, return_y=False, file_type=file_type)
        training_loader = DataLoader(
            training_set,
            batch_size=self.batch_size,
            shuffle=True,
            num_workers=self.num_workers,
        )
        val_loader = None

        if val_set is not None:
            val_set = DatasetForCRLI(val_set, return_y=False, file_type=file_type)
            val_loader = DataLoader(
                val_set,
                batch_size=self.batch_size,
                shuffle=False,
                num_workers=self.num_workers,
            )

        # Step 2: train the model and freeze it
        self._train_model(training_loader, val_loader)
        self.model.load_state_dict(self.best_model_dict)
        self.model.eval()  # set the model as eval status to freeze it.

        # Step 3: save the model if necessary
        self._auto_save_model_if_necessary(confirm_saving=self.model_saving_strategy == "best")

    def predict(
        self,
        test_set: Union[dict, str],
        file_type: str = "hdf5",
        return_latent_vars: bool = False,
    ) -> dict:
        """Make predictions for the input data with the trained model.

        Parameters
        ----------
        test_set : dict or str
            The dataset for model validating, should be a dictionary including keys as 'X',
            or a path string locating a data file supported by PyPOTS (e.g. h5 file).
            If it is a dict, X should be array-like of shape [n_samples, sequence length (n_steps), n_features],
            which is time-series data for validating, can contain missing values, and y should be array-like of shape
            [n_samples], which is classification labels of X.
            If it is a path string, the path should point to a data file, e.g. a h5 file, which contains
            key-value pairs like a dict, and it has to include keys as 'X' and 'y'.

        file_type :
            The type of the given file if test_set is a path string.

        return_latent_vars : bool
            Whether to return the latent variables in CRLI, e.g. latent representation from the fully connected network
            in CRLI, etc.

        Returns
        -------
        file_type :
            The dictionary containing the clustering results and latent variables if necessary.

        """

        self.model.eval()  # set the model as eval status to freeze it.
        test_set = DatasetForCRLI(test_set, return_y=False, file_type=file_type)
        test_loader = DataLoader(
            test_set,
            batch_size=self.batch_size,
            shuffle=False,
            num_workers=self.num_workers,
        )
        clustering_latent_collector = []
        imputation_collector = []

        with torch.no_grad():
            for idx, data in enumerate(test_loader):
                inputs = self._assemble_input_for_testing(data)
                inputs = self.model.forward(inputs)
                clustering_latent_collector.append(inputs["fcn_latent"])
                if return_latent_vars:
                    imputation_collector.append(inputs["imputation_latent"])

        clustering_latent = torch.cat(clustering_latent_collector).cpu().detach().numpy()
        clustering = self.model.kmeans.fit_predict(clustering_latent)

        result_dict = {
            "clustering": clustering,
        }

        if return_latent_vars:
            imputation = torch.cat(imputation_collector).cpu().detach().numpy()
            latent_var_collector = {
                "clustering_latent": clustering_latent,
                "imputation_latent": imputation,
            }
            result_dict["latent_vars"] = latent_var_collector

        return result_dict

    def cluster(
        self,
        test_set: Union[dict, str],
        file_type: str = "hdf5",
    ) -> np.ndarray:
        """Cluster the input with the trained model.

        Parameters
        ----------
        test_set :
            The data samples for testing, should be array-like of shape [n_samples, sequence length (n_steps),
            n_features], or a path string locating a data file, e.g. h5 file.

        file_type :
            The type of the given file if X is a path string.

        Returns
        -------
        array-like,
            Clustering results.

        """

        result_dict = self.predict(test_set, file_type=file_type)
        return result_dict["clustering"]<|MERGE_RESOLUTION|>--- conflicted
+++ resolved
@@ -144,17 +144,17 @@
         verbose: bool = True,
     ):
         super().__init__(
-            n_clusters,
-            batch_size,
-            epochs,
-            patience,
-            train_loss_func,
-            val_metric_func,
-            num_workers,
-            device,
-            saving_path,
-            model_saving_strategy,
-            verbose,
+            n_clusters=n_clusters,
+            batch_size=batch_size,
+            epochs=epochs,
+            patience=patience,
+            train_loss_func=train_loss_func,
+            val_metric_func=val_metric_func,
+            num_workers=num_workers,
+            device=device,
+            saving_path=saving_path,
+            model_saving_strategy=model_saving_strategy,
+            verbose=verbose,
         )
         assert G_steps > 0 and D_steps > 0, "G_steps and D_steps should both >0"
 
@@ -265,15 +265,8 @@
                     with torch.no_grad():
                         for idx, data in enumerate(val_loader):
                             inputs = self._assemble_input_for_validating(data)
-<<<<<<< HEAD
                             results = self.model.forward(inputs)
-                            epoch_val_loss_G_collector.append(
-                                results["generation_loss"].sum().item()
-                            )
-=======
-                            results = self.model.forward(inputs, training=True)
                             epoch_val_loss_G_collector.append(results["generation_loss"].sum().item())
->>>>>>> 14b74558
                     mean_val_G_loss = np.mean(epoch_val_loss_G_collector)
                     # save validation loss logs into the tensorboard file for every epoch if in need
                     if self.summary_writer is not None:
