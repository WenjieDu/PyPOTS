"""
The base classes for PyPOTS clustering models.
"""

# Created by Wenjie Du <wenjay.du@gmail.com>
# License: GPL-v3


import os
from abc import abstractmethod
from typing import Union, Optional

import numpy as np
import torch
from torch.utils.data import DataLoader

from ..base import BaseModel, BaseNNModel
from ..utils.logging import logger

try:
    import nni
except ImportError:
    pass


class BaseClusterer(BaseModel):
    """Abstract class for all clustering models.

    Parameters
    ----------
    n_clusters :
        The number of clusters in the clustering task.

    device :
        The device for the model to run on. It can be a string, a :class:`torch.device` object, or a list of them.
        If not given, will try to use CUDA devices first (will use the default CUDA device if there are multiple),
        then CPUs, considering CUDA and CPU are so far the main devices for people to train ML models.
        If given a list of devices, e.g. ['cuda:0', 'cuda:1'], or [torch.device('cuda:0'), torch.device('cuda:1')] , the
        model will be parallely trained on the multiple devices (so far only support parallel training on CUDA devices).
        Other devices like Google TPU and Apple Silicon accelerator MPS may be added in the future.

    saving_path :
        The path for automatically saving model checkpoints and tensorboard files (i.e. loss values recorded during
        training into a tensorboard file). Will not save if not given.

    model_saving_strategy :
        The strategy to save model checkpoints. It has to be one of [None, "best", "better"].
        No model will be saved when it is set as None.
        The "best" strategy will only automatically save the best model after the training finished.
        The "better" strategy will automatically save the model during training whenever the model performs
        better than in previous epochs.

    """

    def __init__(
        self,
        n_clusters: int,
        device: Optional[Union[str, torch.device, list]] = None,
        saving_path: str = None,
        model_saving_strategy: Optional[str] = "best",
    ):
        super().__init__(
            device,
            saving_path,
            model_saving_strategy,
        )
        self.n_clusters = n_clusters

    @abstractmethod
    def fit(
        self,
        train_set: Union[dict, str],
        val_set: Union[dict, str] = None,
        file_type: str = "h5py",
    ) -> None:
        """Train the cluster.

        Parameters
        ----------
        train_set :
            The dataset for model training, should be a dictionary including the key 'X',
            or a path string locating a data file.
            If it is a dict, X should be array-like of shape [n_samples, sequence length (time steps), n_features],
            which is time-series data for training, can contain missing values.
            If it is a path string, the path should point to a data file, e.g. a h5 file, which contains
            key-value pairs like a dict, and it has to include the key 'X'.

        val_set :
            The dataset for model validating, should be a dictionary including keys as 'X' and 'y',
            or a path string locating a data file.
            If it is a dict, X should be array-like of shape [n_samples, sequence length (time steps), n_features],
            which is time-series data for validating, can contain missing values, and y should be array-like of shape
            [n_samples], which is classification labels of X.
            If it is a path string, the path should point to a data file, e.g. a h5 file, which contains
            key-value pairs like a dict, and it has to include keys as 'X' and 'y'.

        file_type :
            The type of the given file if train_set and val_set are path strings.

        """
        raise NotImplementedError

    @abstractmethod
    def predict(
        self,
        test_set: Union[dict, str],
        file_type: str = "h5py",
    ) -> dict:
        raise NotImplementedError

    @abstractmethod
    def cluster(
        self,
        X: Union[dict, str],
        file_type="h5py",
    ) -> np.ndarray:
        """Cluster the input with the trained model.

        Parameters
        ----------
        X :
            The data samples for testing, should be array-like of shape [n_samples, sequence length (time steps),
            n_features], or a path string locating a data file, e.g. h5 file.

        file_type :
            The type of the given file if X is a path string.

        Returns
        -------
        array-like,
            Clustering results.
        """
        # this is for old API compatibility, will be removed in the future.
        # Please implement predict() instead.
        raise NotImplementedError


class BaseNNClusterer(BaseNNModel):
    """The abstract class for all neural-network clustering models in PyPOTS.

    Parameters
    ----------
    n_clusters :
        The number of clusters in the clustering task.

    batch_size :
        Size of the batch input into the model for one step.

    epochs :
        Training epochs, i.e. the maximum rounds of the model to be trained with.

    patience :
        Number of epochs the training procedure will keep if loss doesn't decrease.
        Once exceeding the number, the training will stop.
        Must be smaller than or equal to the value of ``epochs``.

    num_workers :
        The number of subprocesses to use for data loading.
        ``0`` means data loading will be in the main process, i.e. there won't be subprocesses.

    device :
        The device for the model to run on. It can be a string, a :class:`torch.device` object, or a list of them.
        If not given, will try to use CUDA devices first (will use the default CUDA device if there are multiple),
        then CPUs, considering CUDA and CPU are so far the main devices for people to train ML models.
        If given a list of devices, e.g. ['cuda:0', 'cuda:1'], or [torch.device('cuda:0'), torch.device('cuda:1')] , the
        model will be parallely trained on the multiple devices (so far only support parallel training on CUDA devices).
        Other devices like Google TPU and Apple Silicon accelerator MPS may be added in the future.

    saving_path :
        The path for automatically saving model checkpoints and tensorboard files (i.e. loss values recorded during
        training into a tensorboard file). Will not save if not given.

    model_saving_strategy :
        The strategy to save model checkpoints. It has to be one of [None, "best", "better"].
        No model will be saved when it is set as None.
        The "best" strategy will only automatically save the best model after the training finished.
        The "better" strategy will automatically save the model during training whenever the model performs
        better than in previous epochs.


    Notes
    -----
    Optimizers are necessary for training deep-learning neural networks, but we don't put a parameter ``optimizer``
    here because some models (e.g. GANs) need more than one optimizer (e.g. one for generator, one for discriminator),
    and ``optimizer`` is ambiguous for them. Therefore, we leave optimizers as parameters for concrete model
    implementations, and you can pass any number of optimizers to your model when implementing it,
    :class:`pypots.clustering.crli.CRLI` for example.

    """

    def __init__(
        self,
        n_clusters: int,
        batch_size: int,
        epochs: int,
        patience: Optional[int] = None,
        num_workers: int = 0,
        device: Optional[Union[str, torch.device, list]] = None,
        saving_path: str = None,
        model_saving_strategy: Optional[str] = "best",
    ):
        super().__init__(
            batch_size,
            epochs,
            patience,
            num_workers,
            device,
            saving_path,
            model_saving_strategy,
        )
        self.n_clusters = n_clusters

    @abstractmethod
    def _assemble_input_for_training(self, data: list) -> dict:
        """Assemble the given data into a dictionary for training input.

        Parameters
        ----------
        data :
            Input data from dataloader, should be list.

        Returns
        -------
        dict,
            A python dictionary contains the input data for model training.
        """
        raise NotImplementedError

    @abstractmethod
    def _assemble_input_for_validating(self, data: list) -> dict:
        """Assemble the given data into a dictionary for validating input.

        Parameters
        ----------
        data :
            Data output from dataloader, should be list.

        Returns
        -------
        dict,
            A python dictionary contains the input data for model validating.
        """
        raise NotImplementedError

    @abstractmethod
    def _assemble_input_for_testing(self, data: list) -> dict:
        """Assemble the given data into a dictionary for testing input.

        Notes
        -----
        The processing functions of train/val/test stages are separated for the situation that the input of
        the three stages are different, and this situation usually happens when the Dataset/Dataloader classes
        used in the train/val/test stages are not the same, e.g. the training data and validating data in a
        classification task contains labels, but the testing data (from the production environment) generally
        doesn't have labels.

        Parameters
        ----------
        data :
            Data output from dataloader, should be list.

        Returns
        -------
        dict,
            A python dictionary contains the input data for model testing.
        """
        raise NotImplementedError

    def _train_model(
        self,
        training_loader: DataLoader,
        val_loader: DataLoader = None,
    ) -> None:
        """

        Parameters
        ----------
        training_loader
        val_loader

        Notes
        -----
        The training procedures of NN clustering models are very different from each other. For example, VaDER needs
        pretraining while CRLI doesn't, VaDER only needs one optimizer while CRLI needs two for its generator and
        discriminator separately. So far, I'd suggest to implement function _train_model() for each model individually.

        """
        # each training starts from the very beginning, so reset the loss and model dict here
        self.best_loss = float("inf")
        self.best_model_dict = None

        try:
            for epoch in range(self.epochs):
                self.model.train()
                epoch_train_loss_collector = []
                for idx, data in enumerate(training_loader):
                    inputs = self._assemble_input_for_training(data)
                    self.optimizer.zero_grad()
                    results = self.model.forward(inputs)
                    results["loss"].sum().backward()
                    self.optimizer.step()
                    epoch_train_loss_collector.append(results["loss"].sum().item())

                # mean training loss of the current epoch
                mean_train_loss = np.mean(epoch_train_loss_collector)

                if val_loader is not None:
                    self.model.eval()
                    epoch_val_loss_collector = []
                    with torch.no_grad():
                        for idx, data in enumerate(val_loader):
                            inputs = self._assemble_input_for_validating(data)
                            results = self.model.forward(inputs)
                            epoch_val_loss_collector.append(
                                results["loss"].sum().item()
                            )

                    mean_val_loss = np.mean(epoch_val_loss_collector)
                    logger.info(
                        f"epoch {epoch}: "
                        f"training loss {mean_train_loss:.4f}, "
                        f"validating loss {mean_val_loss:.4f}"
                    )
                    mean_loss = mean_val_loss
                else:
                    logger.info(f"epoch {epoch}: training loss {mean_train_loss:.4f}")
                    mean_loss = mean_train_loss

                if mean_loss < self.best_loss:
                    self.best_loss = mean_loss
                    self.best_model_dict = self.model.state_dict()
                    self.patience = self.original_patience
                else:
                    self.patience -= 1

                if os.getenv("enable_tuning", False):
                    nni.report_intermediate_result(mean_loss)
                    if epoch == self.epochs - 1 or self.patience == 0:
                        nni.report_final_result(self.best_loss)

                if self.patience == 0:
                    logger.info(
                        "Exceeded the training patience. Terminating the training procedure..."
                    )
                    break

        except Exception as e:
            logger.error(f"Exception: {e}")
            if self.best_model_dict is None:
                raise RuntimeError(
                    "Training got interrupted. Model was not trained. Please investigate the error printed above."
                )
            else:
                RuntimeWarning(
                    "Training got interrupted. Please investigate the error printed above.\n"
                    "Model got trained and will load the best checkpoint so far for testing.\n"
                    "If you don't want it, please try fit() again."
                )

        if np.equal(self.best_loss, float("inf")):
            raise ValueError("Something is wrong. best_loss is Nan after training.")

        logger.info("Finished training.")

    @abstractmethod
    def fit(
        self,
        train_set: Union[dict, str],
<<<<<<< HEAD
        val_set: Union[dict, str],
=======
        val_set: Union[dict, str] = None,
>>>>>>> ad9a8b4a
        file_type: str = "h5py",
    ) -> None:
        """Train the cluster.

        Parameters
        ----------
        train_set :
            The dataset for model training, should be a dictionary including the key 'X',
            or a path string locating a data file.
            If it is a dict, X should be array-like of shape [n_samples, sequence length (time steps), n_features],
            which is time-series data for training, can contain missing values.
            If it is a path string, the path should point to a data file, e.g. a h5 file, which contains
            key-value pairs like a dict, and it has to include the key 'X'.

        val_set :
            The dataset for model validating, should be a dictionary including keys as 'X' and 'y',
            or a path string locating a data file.
            If it is a dict, X should be array-like of shape [n_samples, sequence length (time steps), n_features],
            which is time-series data for validating, can contain missing values, and y should be array-like of shape
            [n_samples], which is classification labels of X.
            If it is a path string, the path should point to a data file, e.g. a h5 file, which contains
            key-value pairs like a dict, and it has to include keys as 'X' and 'y'.

        file_type :
            The type of the given file if train_set and val_set are path strings.

        """
        raise NotImplementedError

    @abstractmethod
    def predict(
        self,
        test_set: Union[dict, str],
        file_type: str = "h5py",
    ) -> dict:
        raise NotImplementedError

    @abstractmethod
    def cluster(
        self,
        X: Union[dict, str],
        file_type="h5py",
    ) -> np.ndarray:
        """Cluster the input with the trained model.

        Parameters
        ----------
        X :
            The data samples for testing, should be array-like of shape [n_samples, sequence length (time steps),
            n_features], or a path string locating a data file, e.g. h5 file.

        file_type :
            The type of the given file if X is a path string.

        Returns
        -------
        array-like,
            Clustering results.
        """
        # this is for old API compatibility, will be removed in the future.
        # Please implement predict() instead.
        raise NotImplementedError<|MERGE_RESOLUTION|>--- conflicted
+++ resolved
@@ -366,11 +366,7 @@
     def fit(
         self,
         train_set: Union[dict, str],
-<<<<<<< HEAD
-        val_set: Union[dict, str],
-=======
         val_set: Union[dict, str] = None,
->>>>>>> ad9a8b4a
         file_type: str = "h5py",
     ) -> None:
         """Train the cluster.
