--- conflicted
+++ resolved
@@ -35,12 +35,10 @@
     "PatchTST",
     "SegRNN",
     "TimesNet",
-<<<<<<< HEAD
     "Reformer",
     "SCINet",
     "DLinear",
     "TimeMixerPP",
-=======
     "iTransformer",
     "Crossformer",
     "Pyraformer",
@@ -51,5 +49,4 @@
     "TimeMixer",
     "NonstationaryTransformer",
     "FiLM",
->>>>>>> 16d0f1a4
 ]