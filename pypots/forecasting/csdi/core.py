"""
The core wrapper assembles the submodules of CSDI forecasting model
and takes over the forward progress of the algorithm.
"""

# Created by Wenjie Du <wenjay.du@gmail.com>
# License: BSD-3-Clause

import torch
import torch.nn as nn

from ...nn.modules.csdi import BackboneCSDI


class _CSDI(nn.Module):
    def __init__(
        self,
        n_features,
        n_pred_features,
        n_layers,
        n_heads,
        n_channels,
        d_time_embedding,
        d_feature_embedding,
        d_diffusion_embedding,
        is_unconditional,
        n_diffusion_steps,
        schedule,
        beta_start,
        beta_end,
    ):
        super().__init__()

        self.n_features = n_features
        self.n_pred_features = n_pred_features
        self.d_time_embedding = d_time_embedding
        self.is_unconditional = is_unconditional

        self.embed_layer = nn.Embedding(
            num_embeddings=n_features,
            embedding_dim=d_feature_embedding,
        )
        self.backbone = BackboneCSDI(
            n_layers,
            n_heads,
            n_channels,
            n_pred_features,
            d_time_embedding,
            d_feature_embedding,
            d_diffusion_embedding,
            is_unconditional,
            n_diffusion_steps,
            schedule,
            beta_start,
            beta_end,
        )

    @staticmethod
    def time_embedding(pos, d_model=128):
        pe = torch.zeros(pos.shape[0], pos.shape[1], d_model).to(pos.device)
        position = pos.unsqueeze(2)
        div_term = 1 / torch.pow(10000.0, torch.arange(0, d_model, 2, device=pos.device) / d_model)
        pe[:, :, 0::2] = torch.sin(position * div_term)
        pe[:, :, 1::2] = torch.cos(position * div_term)
        return pe

    def get_side_info(self, observed_tp, cond_mask, feature_id):
        B, K, L = cond_mask.shape
        device = observed_tp.device
        time_embed = self.time_embedding(observed_tp, self.d_time_embedding)  # (B,L,emb)
        time_embed = time_embed.to(device)
        time_embed = time_embed.unsqueeze(2).expand(-1, -1, self.n_pred_features, -1)

        if self.n_pred_features == self.n_features:
            feature_embed = self.embed_layer(torch.arange(self.n_pred_features).to(device))  # (K,emb)
            feature_embed = feature_embed.unsqueeze(0).unsqueeze(0).expand(B, L, -1, -1)
        else:
            feature_embed = self.embed_layer(feature_id).unsqueeze(1).expand(-1, L, -1, -1)

        side_info = torch.cat([time_embed, feature_embed], dim=-1)  # (B,L,K,emb+d_feature_embedding)
        side_info = side_info.permute(0, 3, 2, 1)  # (B,*,K,L)

        if not self.is_unconditional:
            side_mask = cond_mask.unsqueeze(1)  # (B,1,K,L)
            side_info = torch.cat([side_info, side_mask], dim=1)

        return side_info

    def forward(self, inputs, n_sampling_times=1):
        results = {}
        if self.training:  # for training
            (observed_data, indicating_mask, cond_mask, observed_tp, feature_id) = (
                inputs["X_ori"],
                inputs["indicating_mask"],
                inputs["cond_mask"],
                inputs["observed_tp"],
                inputs["feature_id"],
            )
            side_info = self.get_side_info(observed_tp, cond_mask, feature_id)
<<<<<<< HEAD
            training_loss = self.backbone.calc_loss(
                observed_data, cond_mask, indicating_mask, side_info
            )
=======
            training_loss = self.backbone.calc_loss(observed_data, cond_mask, indicating_mask, side_info, training)
>>>>>>> 14b74558
            results["loss"] = training_loss
        elif not self.training and n_sampling_times == 0:  # for validating
            (observed_data, indicating_mask, cond_mask, observed_tp, feature_id) = (
                inputs["X_ori"],
                inputs["indicating_mask"],
                inputs["cond_mask"],
                inputs["observed_tp"],
                inputs["feature_id"],
            )
            side_info = self.get_side_info(observed_tp, cond_mask, feature_id)
            validating_loss = self.backbone.calc_loss_valid(
                observed_data, cond_mask, indicating_mask, side_info
            )
            results["loss"] = validating_loss
        elif not self.training and n_sampling_times > 0:  # for testing
            observed_data, cond_mask, observed_tp, feature_id = (
                inputs["X"],
                inputs["cond_mask"],
                inputs["observed_tp"],
                inputs["feature_id"],
            )
            side_info = self.get_side_info(observed_tp, cond_mask, feature_id)
            samples = self.backbone(
                observed_data, cond_mask, side_info, n_sampling_times
            )  # (n_samples, n_sampling_times, n_features, n_steps)
            repeated_obs = observed_data.unsqueeze(1).repeat(1, n_sampling_times, 1, 1)
            repeated_mask = cond_mask.unsqueeze(1).repeat(1, n_sampling_times, 1, 1)
            forecasting = repeated_obs + samples * (1 - repeated_mask)

            results["forecasting_data"] = forecasting.permute(
                0, 1, 3, 2
            )  # (n_samples, n_sampling_times, n_steps, n_features)

        return results<|MERGE_RESOLUTION|>--- conflicted
+++ resolved
@@ -97,13 +97,7 @@
                 inputs["feature_id"],
             )
             side_info = self.get_side_info(observed_tp, cond_mask, feature_id)
-<<<<<<< HEAD
-            training_loss = self.backbone.calc_loss(
-                observed_data, cond_mask, indicating_mask, side_info
-            )
-=======
-            training_loss = self.backbone.calc_loss(observed_data, cond_mask, indicating_mask, side_info, training)
->>>>>>> 14b74558
+            training_loss = self.backbone.calc_loss(observed_data, cond_mask, indicating_mask, side_info)
             results["loss"] = training_loss
         elif not self.training and n_sampling_times == 0:  # for validating
             (observed_data, indicating_mask, cond_mask, observed_tp, feature_id) = (
@@ -114,9 +108,7 @@
                 inputs["feature_id"],
             )
             side_info = self.get_side_info(observed_tp, cond_mask, feature_id)
-            validating_loss = self.backbone.calc_loss_valid(
-                observed_data, cond_mask, indicating_mask, side_info
-            )
+            validating_loss = self.backbone.calc_loss_valid(observed_data, cond_mask, indicating_mask, side_info)
             results["loss"] = validating_loss
         elif not self.training and n_sampling_times > 0:  # for testing
             observed_data, cond_mask, observed_tp, feature_id = (
