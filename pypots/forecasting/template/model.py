--- conflicted
+++ resolved
@@ -44,22 +44,18 @@
         verbose: bool = True,
     ):
         super().__init__(
-            batch_size,
-            epochs,
-            patience,
-            train_loss_func,
-            val_metric_func,
-            num_workers,
-            device,
-            saving_path,
-            model_saving_strategy,
-<<<<<<< HEAD
-        )  # set up the hyper-parameters
-=======
-            verbose,
+            batch_size=batch_size,
+            epochs=epochs,
+            patience=patience,
+            train_loss_func=train_loss_func,
+            val_metric_func=val_metric_func,
+            num_workers=num_workers,
+            device=device,
+            saving_path=saving_path,
+            model_saving_strategy=model_saving_strategy,
+            verbose=verbose,
         )
         # set up the hyper-parameters
->>>>>>> 14b74558
         # TODO: set up your model's hyper-parameters here
 
         # set up the model
