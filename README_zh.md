<a href="https://github.com/WenjieDu/PyPOTS">
    <img src="https://pypots.com/figs/pypots_logos/PyPOTS/logo_FFBG.svg" width="200" align="right">
</a>

<h3 align="center">欢迎来到PyPOTS</h3>

<p align="center"><i>一个使用机器学习建模部分观测时间序列(POTS)的Python算法工具库</i></p>

<p align="center">
    <a href="https://docs.pypots.com/en/latest/install.html#reasons-of-version-limitations-on-dependencies">
       <img alt="Python version" src="https://img.shields.io/badge/Python-v3.8+-E97040?logo=python&logoColor=white">
    </a>
    <a href="https://github.com/WenjieDu/PyPOTS">
        <img alt="powered by Pytorch" src="https://img.shields.io/badge/PyTorch-%E2%9D%A4%EF%B8%8F-F8C6B5?logo=pytorch&logoColor=white">
    </a>
    <a href="https://github.com/WenjieDu/PyPOTS/releases">
        <img alt="the latest release version" src="https://img.shields.io/github/v/release/wenjiedu/pypots?color=EE781F&include_prereleases&label=Release&logo=github&logoColor=white">
    </a>
    <a href="https://github.com/WenjieDu/PyPOTS/blob/main/LICENSE">
        <img alt="BSD-3 license" src="https://img.shields.io/badge/License-BSD--3-E9BB41?logo=opensourceinitiative&logoColor=white">
    </a>
    <a href="https://github.com/WenjieDu/PyPOTS#-community">
        <img alt="Community" src="https://img.shields.io/badge/join_us-community!-C8A062">
    </a>
    <a href="https://github.com/WenjieDu/PyPOTS/graphs/contributors">
        <img alt="GitHub contributors" src="https://img.shields.io/github/contributors/wenjiedu/pypots?color=D8E699&label=Contributors&logo=GitHub">
    </a>
    <a href="https://star-history.com/#wenjiedu/pypots">
        <img alt="GitHub Repo stars" src="https://img.shields.io/github/stars/wenjiedu/pypots?logo=None&color=6BB392&label=%E2%98%85%20Stars">
    </a>
    <a href="https://github.com/WenjieDu/PyPOTS/network/members">
        <img alt="GitHub Repo forks" src="https://img.shields.io/github/forks/wenjiedu/pypots?logo=forgejo&logoColor=black&label=Forks">
    </a>
    <a href="https://codeclimate.com/github/WenjieDu/PyPOTS">
        <img alt="Code Climate maintainability" src="https://img.shields.io/codeclimate/maintainability-percentage/WenjieDu/PyPOTS?color=3C7699&label=Maintainability&logo=codeclimate">
    </a>
    <a href="https://coveralls.io/github/WenjieDu/PyPOTS">
        <img alt="Coveralls coverage" src="https://img.shields.io/coverallsCoverage/github/WenjieDu/PyPOTS?branch=main&logo=coveralls&color=75C1C4&label=Coverage">
    </a>
    <a href="https://github.com/WenjieDu/PyPOTS/actions/workflows/testing_ci.yml">
        <img alt="GitHub Testing" src="https://img.shields.io/github/actions/workflow/status/wenjiedu/pypots/testing_ci.yml?logo=circleci&color=C8D8E1&label=CI">
    </a>
    <a href="https://docs.pypots.com">
        <img alt="Docs building" src="https://img.shields.io/readthedocs/pypots?logo=readthedocs&label=Docs&logoColor=white&color=395260">
    </a>
    <a href="https://anaconda.org/conda-forge/pypots">
        <img alt="Conda downloads" src="https://img.shields.io/endpoint?url=https://pypots.com/figs/downloads_badges/conda_pypots_downloads.json">
    </a>
    <a href="https://pepy.tech/project/pypots">
        <img alt="PyPI downloads" src="https://img.shields.io/endpoint?url=https://pypots.com/figs/downloads_badges/pypi_pypots_downloads.json">
    </a>
    <a href="https://arxiv.org/abs/2305.18811">
        <img alt="arXiv DOI" src="https://img.shields.io/badge/DOI-10.48550/arXiv.2305.18811-F8F7F0">
    </a>
    <a href="https://github.com/WenjieDu/PyPOTS/blob/main/README.md">
        <img alt="README in English" src="https://pypots.com/figs/pypots_logos/readme/US.svg">
    </a>
    <a href="https://github.com/WenjieDu/PyPOTS/blob/main/README_zh.md">
        <img alt="README in Chinese" src="https://pypots.com/figs/pypots_logos/readme/CN.svg">
    </a>
    <a href="https://github.com/WenjieDu/PyPOTS">
        <img alt="PyPOTS Hits" src="https://hits.seeyoufarm.com/api/count/incr/badge.svg?url=https%3A%2F%2Fgithub.com%2FPyPOTS%2FPyPOTS&count_bg=%23009A0A&title_bg=%23555555&icon=&icon_color=%23E7E7E7&title=Hits&edge_flat=false">
    </a>
</p>

⦿ `开发背景`: 由于传感器故障、通信异常以及不可预见的未知原因，在现实环境中收集的时间序列数据普遍存在缺失值，
这使得部分观测时间序列（partially-observed time series，简称为POTS）成为现实世界数据的建模中普遍存在的问题。
数据缺失会严重阻碍数据的高级分析、建模、与后续应用，所以如何直接面向POTS建模成为一个亟需解决的问题。
尽管关于在POTS上进行不同任务的机器学习算法已经有了不少的研究，但当前没有专门针对POTS建模开发的工具箱。
因此，旨在填补该领域空白的“PyPOTS”工具箱应运而生。

⦿ `应用意义`: PyPOTS（发音为"Pie Pots"）是一个易上手的工具箱，工程师和研究人员可以通过PyPOTS轻松地处理POTS数据建模问题，
进而将注意力更多地聚焦在要解决的核心问题上。PyPOTS会持续不断的更新关于部分观测多变量时间序列的经典算法和先进算法。
除此之外，PyPOTS还提供了统一的应用程序接口,详细的算法学习指南和应用示例。

🤗 如果你认为PyPOTS有用，请星标🌟该项目来帮助更多人注意到PyPOTS的存在。
如果PyPOTS对你的研究有帮助，请在你的研究中[引用PyPOTS](#-引用pypots)。
这是对我们开源研究工作的最大支持，谢谢！

该说明文档的后续内容如下:
[**❖ 支持的算法**](#-支持的算法),
[**❖ PyPOTS生态系统**](#-pypots生态系统),
[**❖ 安装教程**](#-安装教程),
[**❖ 使用案例**](#-使用案例),
[**❖ 引用PyPOTS**](#-引用pypots),
[**❖ 贡献声明**](#-贡献声明),
[**❖ 社区组织**](#-社区组织)。

## ❖ 支持的算法

PyPOTS当前支持多变量POTS数据的插补，预测，分类，聚类以及异常检测五类任务。下表描述了当前PyPOTS中所集成的算法以及对应不同任务的可用性。
符号`✅`表示该算法当前可用于相应的任务（注意，目前模型尚不支持的任务在未来版本中可能会逐步添加，敬请关注！)。
算法的参考文献以及论文链接在该文档底部可以找到。

🌟 自**v0.2**版本开始, PyPOTS中所有神经网络模型都支持超参数调优。该功能基于[微软的NNI](https://github.com/microsoft/nni)
框架实现。
你可以通过参考我们的时间序列插补综述项目的代码[Awesome_Imputation](https://github.com/WenjieDu/Awesome_Imputation)
来了解如何使用PyPOTS调优模型的超参。

🔥 请注意: 表格中名称带有`🧑‍🔧`的模型（例如Transformer, iTransformer, Informer等）在它们的原始论文中并非作为可以处理POTS数据的算法提出，
所以这些模型的输入中不能带有缺失值，无法接受POTS数据作为输入，更加不是插补算法。
<<<<<<< HEAD
**为了使上述模型能够适用于POTS数据，我们采用了与[SAITS论文](https://arxiv.org/pdf/2202.08516)[^1]中相同的embedding策略和训练方法（ORT+MIT）对它们进行改进**。

| **类型**      | **算法**                                                                                                                                                  | **插补** | **预测** | **分类** | **聚类** | **异常检测** | **年份 - 刊物**        |
|:--------------|:--------------------------------------------------------------------------------------------------------------------------------------------------------|:------:|:------:|:------:|:------:|:--------:|:-------------------|
| LLM           | <a href="https://time-series.ai"><img src="https://time-series.ai/static/figs/robot.svg" width="26px"> Time-Series.AI</a>  [^36] |    ✅     |    ✅     |    ✅     |    ✅     |    ✅     | `Later in 2024`    |
| Neural Net    | TimeMixer[^37]                                                                                                                   |    ✅     |          |          |          |          | `2024 - ICLR`      |
| Neural Net    | iTransformer🧑‍🔧[^24]                                                                                                                                  |    ✅     |          |          |          |          | `2024 - ICLR`      |
| Neural Net    | ModernTCN[^38]                                                                                                                   |    ✅     |          |          |          |          | `2024 - ICLR`      |
| Neural Net    | ImputeFormer🧑‍🔧[^34]                                                                                                                                  |    ✅     |          |          |          |          | `2024 - KDD`       |
| Neural Net    | SAITS[^1]                                                                                                                                               |    ✅     |          |          |          |          | `2023 - ESWA`      |
| Neural Net    | FreTS🧑‍🔧[^23]                                                                                                                                         |    ✅     |          |          |          |          | `2023 - NeurIPS`   |
| Neural Net    | Koopa🧑‍🔧[^29]                                                                                                                                         |    ✅     |          |          |          |          | `2023 - NeurIPS`   |
| Neural Net    | Crossformer🧑‍🔧[^16]                                                                                                                                   |    ✅     |          |          |          |          | `2023 - ICLR`      |
| Neural Net    | TimesNet[^14]                                                                                                                                           |    ✅     |          |          |          |          | `2023 - ICLR`      |
| Neural Net    | PatchTST🧑‍🔧[^18]                                                                                                                                      |    ✅     |          |          |          |          | `2023 - ICLR`      |
| Neural Net    | ETSformer🧑‍🔧[^19]                                                                                                                                     |    ✅     |          |          |          |          | `2023 - ICLR`      |
| Neural Net    | MICN🧑‍🔧[^27]                                                                                                                                          |    ✅     |          |          |          |          | `2023 - ICLR`      |
| Neural Net    | DLinear🧑‍🔧[^17]                                                                                                                                       |    ✅     |          |          |          |          | `2023 - AAAI`      |
| Neural Net    | TiDE🧑‍🔧[^28]                                                                                                                                          |    ✅     |          |          |          |          | `2023 - TMLR`      |
| Neural Net    | SCINet🧑‍🔧[^30]                                                                                                                                        |    ✅     |          |          |          |          | `2022 - NeurIPS`   |
| Neural Net    | Nonstationary Tr.🧑‍🔧[^25]                                                                                                                             |    ✅     |          |          |          |          | `2022 - NeurIPS`   |
| Neural Net    | FiLM🧑‍🔧[^22]                                                                                                                                          |    ✅     |          |          |          |          | `2022 - NeurIPS`   |
| Neural Net    | RevIN_SCINet🧑‍🔧[^31]                                                                                                                                  |    ✅     |          |          |          |          | `2022 - ICLR`      |
| Neural Net    | Pyraformer🧑‍🔧[^26]                                                                                                                                    |    ✅     |          |          |          |          | `2022 - ICLR`      |
| Neural Net    | Raindrop[^5]                                                                                                                                            |          |          |    ✅     |          |          | `2022 - ICLR`      |
| Neural Net    | FEDformer🧑‍🔧[^20]                                                                                                                                     |    ✅     |          |          |          |          | `2022 - ICML`      |
| Neural Net    | Autoformer🧑‍🔧[^15]                                                                                                                                    |    ✅     |          |          |          |          | `2021 - NeurIPS`   |
| Neural Net    | CSDI[^12]                                                                                                                                               |    ✅     |    ✅     |          |          |          | `2021 - NeurIPS`   |
| Neural Net    | Informer🧑‍🔧[^21]                                                                                                                                      |    ✅     |          |          |          |          | `2021 - AAAI`      |
| Neural Net    | US-GAN[^10]                                                                                                                                             |    ✅     |          |          |          |          | `2021 - AAAI`      |
| Neural Net    | CRLI[^6]                                                                                                                                                |          |          |          |    ✅     |          | `2021 - AAAI`      |
| Probabilistic | BTTF[^8]                                                                                                                                                |          |    ✅     |          |          |          | `2021 - TPAMI`     |
| Neural Net    | StemGNN🧑‍🔧[^33]                                                                                                                                       |    ✅     |          |          |          |          | `2020 - NeurIPS`   |
| Neural Net    | Reformer🧑‍🔧[^32]                                                                                                                                      |    ✅     |          |          |          |          | `2020 - ICLR`      |
| Neural Net    | GP-VAE[^11]                                                                                                                                             |    ✅     |          |          |          |          | `2020 - AISTATS`   |
| Neural Net    | VaDER[^7]                                                                                                                                               |          |          |          |    ✅     |          | `2019 - GigaSci.`  |
| Neural Net    | M-RNN[^9]                                                                                                                                               |    ✅     |          |          |          |          | `2019 - TBME`      |
| Neural Net    | BRITS[^3]                                                                                                                                               |    ✅     |          |    ✅     |          |          | `2018 - NeurIPS`   |
| Neural Net    | GRU-D[^4]                                                                                                                                               |    ✅     |          |    ✅     |          |          | `2018 - Sci. Rep.` |
| Neural Net    | TCN🧑‍🔧[^35]                                                                                                                                           |    ✅     |          |          |          |          | `2018 - arXiv`     |
| Neural Net    | Transformer🧑‍🔧[^2]                                                                                                                                    |    ✅     |          |          |          |          | `2017 - NeurIPS`   |
| Naive         | Lerp                                                                                                                                                    |    ✅     |          |          |          |          |                    |
| Naive         | LOCF/NOCB                                                                                                                                               |    ✅     |          |          |          |          |                    |
| Naive         | Mean                                                                                                                                                    |    ✅     |          |          |          |          |                    |
| Naive         | Median                                                                                                                                                  |    ✅     |          |          |          |          |                    |

💯 现在贡献你的模型来增加你的研究影响力！PyPOTS的下载量正在迅速增长(**[目前PyPI上总共超过30万次且每日超1000的下载](https://www.pepy.tech/projects/pypots)**),
你的工作将被社区广泛使用和引用。请参阅[贡献指南](https://github.com/WenjieDu/PyPOTS/blob/main/README_zh.md#-%E8%B4%A1%E7%8C%AE%E5%A3%B0%E6%98%8E)，了解如何将模型包含在PyPOTS中。
=======
**为了使上述模型能够适用于POTS数据，我们采用了与[SAITS论文](https://arxiv.org/pdf/2202.08516)[^1]
中相同的embedding策略和训练方法（ORT+MIT）对它们进行改进**。

| **类型**        | **算法**                                                                                                                           | **插补** | **预测** | **分类** | **聚类** | **异常检测** | **年份 - 刊物**        |
|:--------------|:---------------------------------------------------------------------------------------------------------------------------------|:------:|:------:|:------:|:------:|:--------:|:-------------------|
| LLM           | <a href="https://time-series.ai"><img src="https://time-series.ai/static/figs/robot.svg" width="26px"> Time-Series.AI</a>  [^36] |   ✅    |   ✅    |   ✅    |   ✅    |    ✅     | `Later in 2024`    |
| Neural Net    | TEFN🧑‍🔧[^39]                                                                                                                   |   ✅    |        |        |        |          | `2024 - arXiv`     |
| Neural Net    | TimeMixer[^37]                                                                                                                   |   ✅    |        |        |        |          | `2024 - ICLR`      |
| Neural Net    | iTransformer🧑‍🔧[^24]                                                                                                           |   ✅    |        |        |        |          | `2024 - ICLR`      |
| Neural Net    | ModernTCN[^38]                                                                                                                   |   ✅    |        |        |        |          | `2024 - ICLR`      |
| Neural Net    | ImputeFormer🧑‍🔧[^34]                                                                                                           |   ✅    |        |        |        |          | `2024 - KDD`       |
| Neural Net    | SAITS[^1]                                                                                                                        |   ✅    |        |        |        |          | `2023 - ESWA`      |
| Neural Net    | FreTS🧑‍🔧[^23]                                                                                                                  |   ✅    |        |        |        |          | `2023 - NeurIPS`   |
| Neural Net    | Koopa🧑‍🔧[^29]                                                                                                                  |   ✅    |        |        |        |          | `2023 - NeurIPS`   |
| Neural Net    | Crossformer🧑‍🔧[^16]                                                                                                            |   ✅    |        |        |        |          | `2023 - ICLR`      |
| Neural Net    | TimesNet[^14]                                                                                                                    |   ✅    |        |        |        |          | `2023 - ICLR`      |
| Neural Net    | PatchTST🧑‍🔧[^18]                                                                                                               |   ✅    |        |        |        |          | `2023 - ICLR`      |
| Neural Net    | ETSformer🧑‍🔧[^19]                                                                                                              |   ✅    |        |        |        |          | `2023 - ICLR`      |
| Neural Net    | MICN🧑‍🔧[^27]                                                                                                                   |   ✅    |        |        |        |          | `2023 - ICLR`      |
| Neural Net    | DLinear🧑‍🔧[^17]                                                                                                                |   ✅    |        |        |        |          | `2023 - AAAI`      |
| Neural Net    | TiDE🧑‍🔧[^28]                                                                                                                   |   ✅    |        |        |        |          | `2023 - TMLR`      |
| Neural Net    | SCINet🧑‍🔧[^30]                                                                                                                 |   ✅    |        |        |        |          | `2022 - NeurIPS`   |
| Neural Net    | Nonstationary Tr.🧑‍🔧[^25]                                                                                                      |   ✅    |        |        |        |          | `2022 - NeurIPS`   |
| Neural Net    | FiLM🧑‍🔧[^22]                                                                                                                   |   ✅    |        |        |        |          | `2022 - NeurIPS`   |
| Neural Net    | RevIN_SCINet🧑‍🔧[^31]                                                                                                           |   ✅    |        |        |        |          | `2022 - ICLR`      |
| Neural Net    | Pyraformer🧑‍🔧[^26]                                                                                                             |   ✅    |        |        |        |          | `2022 - ICLR`      |
| Neural Net    | Raindrop[^5]                                                                                                                     |        |        |   ✅    |        |          | `2022 - ICLR`      |
| Neural Net    | FEDformer🧑‍🔧[^20]                                                                                                              |   ✅    |        |        |        |          | `2022 - ICML`      |
| Neural Net    | Autoformer🧑‍🔧[^15]                                                                                                             |   ✅    |        |        |        |          | `2021 - NeurIPS`   |
| Neural Net    | CSDI[^12]                                                                                                                        |   ✅    |   ✅    |        |        |          | `2021 - NeurIPS`   |
| Neural Net    | Informer🧑‍🔧[^21]                                                                                                               |   ✅    |        |        |        |          | `2021 - AAAI`      |
| Neural Net    | US-GAN[^10]                                                                                                                      |   ✅    |        |        |        |          | `2021 - AAAI`      |
| Neural Net    | CRLI[^6]                                                                                                                         |        |        |        |   ✅    |          | `2021 - AAAI`      |
| Probabilistic | BTTF[^8]                                                                                                                         |        |   ✅    |        |        |          | `2021 - TPAMI`     |
| Neural Net    | StemGNN🧑‍🔧[^33]                                                                                                                |   ✅    |        |        |        |          | `2020 - NeurIPS`   |
| Neural Net    | Reformer🧑‍🔧[^32]                                                                                                               |   ✅    |        |        |        |          | `2020 - ICLR`      |
| Neural Net    | GP-VAE[^11]                                                                                                                      |   ✅    |        |        |        |          | `2020 - AISTATS`   |
| Neural Net    | VaDER[^7]                                                                                                                        |        |        |        |   ✅    |          | `2019 - GigaSci.`  |
| Neural Net    | M-RNN[^9]                                                                                                                        |   ✅    |        |        |        |          | `2019 - TBME`      |
| Neural Net    | BRITS[^3]                                                                                                                        |   ✅    |        |   ✅    |        |          | `2018 - NeurIPS`   |
| Neural Net    | GRU-D[^4]                                                                                                                        |   ✅    |        |   ✅    |        |          | `2018 - Sci. Rep.` |
| Neural Net    | TCN🧑‍🔧[^35]                                                                                                                    |   ✅    |        |        |        |          | `2018 - arXiv`     |
| Neural Net    | Transformer🧑‍🔧[^2]                                                                                                             |   ✅    |        |        |        |          | `2017 - NeurIPS`   |
| Naive         | Lerp[^40]                                                                                                                        |   ✅    |        |        |        |          |                    |
| Naive         | LOCF/NOCB                                                                                                                        |   ✅    |        |        |        |          |                    |
| Naive         | Mean                                                                                                                             |   ✅    |        |        |        |          |                    |
| Naive         | Median                                                                                                                           |   ✅    |        |        |        |          |                    |

💯 现在贡献你的模型来增加你的研究影响力！PyPOTS的下载量正在迅速增长
(**[目前PyPI上总共超过30万次且每日超1000的下载](https://www.pepy.tech/projects/pypots)**),
你的工作将被社区广泛使用和引用。请参阅[贡献指南](#-%E8%B4%A1%E7%8C%AE%E5%A3%B0%E6%98%8E)
，了解如何将模型包含在PyPOTS中。
>>>>>>> 9c18cdcc

## ❖ PyPOTS生态系统

在PyPOTS生态系统中，一切都与我们熟悉的咖啡息息相关，甚至可以将其视为一杯咖啡的诞生过程！
如你所见，PyPOTS的标志中有一个咖啡壶。除此之外还需要什么呢？请接着看下去、

<a href="https://github.com/WenjieDu/TSDB">
    <img src="https://pypots.com/figs/pypots_logos/TSDB/logo_FFBG.svg" align="left" width="140" alt="TSDB logo"/>
</a>

👈 在PyPOTS中，数据可以被看作是咖啡豆，而写的携带缺失值的POTS数据则是不完整的咖啡豆。
为了让用户能够轻松使用各种开源的时间序列数据集，我们创建了开源时间序列数据集的仓库 Time Series Data Beans (TSDB)
（可以将其视为咖啡豆仓库），
TSDB让加载开源时序数据集变得超级简单！访问 [TSDB](https://github.com/WenjieDu/TSDB)，了解更多关于TSDB的信息，目前总共支持172个开源数据集！

<a href="https://github.com/WenjieDu/PyGrinder">
    <img src="https://pypots.com/figs/pypots_logos/PyGrinder/logo_FFBG.svg" align="right" width="140" alt="PyGrinder logo"/>
</a>

👉
为了在真实数据中模拟缺失进而获得不完整的咖啡豆，我们创建了生态系统中的另一个仓库[PyGrinder](https://github.com/WenjieDu/PyGrinder)
（可以将其视为磨豆机），
帮助你在数据集中模拟缺失数据，用于评估机器学习算法。根据Robin的理论[^13]，缺失模式分为三类：
完全随机缺失（missing completely at random，简称为MCAR）、随机缺失（missing at random，简称为MAR）和非随机缺失（missing not at
random，简称为MNAR ）。
PyGrinder支持以上所有模式并提供与缺失相关的其他功能函数。通过PyGrinder，你可以仅仅通过一行代码就将模拟缺失引入你的数据集中。

<a href="https://github.com/WenjieDu/BenchPOTS">
    <img src="https://pypots.com/figs/pypots_logos/BenchPOTS/logo_FFBG.svg" align="left" width="140" alt="BenchPOTS logo"/>
</a>

👈
为了评估机器学习算法在POTS数据上的性能，我们创建了生态系统中的另一个仓库[BenchPOTS](https://github.com/WenjieDu/BenchPOTS),
其提供了标准且统一的数据预处理管道来帮助你在多种任务上衡量不同POTS算法的性能。

<a href="https://github.com/WenjieDu/BrewPOTS">
    <img src="https://pypots.com/figs/pypots_logos/BrewPOTS/logo_FFBG.svg" align="right" width="140" alt="BrewPOTS logo"/>
</a>

👉 现在我们有了咖啡豆(beans)、磨豆机(grinder)和咖啡壶(pot)，让我们坐在长凳(bench)上想想如何萃取一杯咖啡呢？
教程必不可少！考虑到未来的工作量，PyPOTS的相关教程将发布在一个独立的仓库[BrewPOTS](https://github.com/WenjieDu/BrewPOTS)中。
点击访问查看教程，学习如何萃取你的POTS数据！

<p align="center">
<a href="https://pypots.com/ecosystem/">
    <img src="https://pypots.com/figs/pypots_logos/Ecosystem/PyPOTS_Ecosystem_Pipeline.png" width="95%"/>
</a>
<br>
<b>☕️ 欢迎来到 PyPOTS 生态系统 !</b>
</p>

## ❖ 安装教程

你可以参考PyPOTS文档中的 [安装说明](https://docs.pypots.com/en/latest/install.html) 以获取更详细的指南。
PyPOTS可以在 [PyPI](https://pypi.python.org/pypi/pypots) 和 [Anaconda](https://anaconda.org/conda-forge/pypots) 上安装。
你可以按照以下方式安装PyPOTS（同样适用于TSDB以及PyGrinder）：

```bash
# 通过pip安装
pip install pypots            # 首次安装
pip install pypots --upgrade  # 更新为最新版本
# 利用最新源代码安装最新版本，可能带有尚未正式发布的最新功能
pip install https://github.com/WenjieDu/PyPOTS/archive/main.zip

# 通过conda安装
conda install -c conda-forge pypots  # 首次安装
conda update  -c conda-forge pypots  # 更新为最新版本
```

## ❖ 使用案例

除了[BrewPOTS](https://github.com/WenjieDu/BrewPOTS)之外, 你还可以在Google Colab
<a href="https://colab.research.google.com/drive/1HEFjylEy05-r47jRy0H9jiS_WhD0UWmQ">
<img src="https://img.shields.io/badge/GoogleColab-PyPOTS教程-F9AB00?logo=googlecolab&logoColor=white" alt="Colab tutorials" align="center"/>
</a>上找到一个简单且快速的入门教程。如果你有其他问题，请参考[PyPOTS文档](https://docs.pypots.com)。
你也可以在我们的[社区](#-community)中提问，或直接[发起issue](https://github.com/WenjieDu/PyPOTS/issues)。

下面，我们为你演示使用PyPOTS进行POTS数据插补的示例：

<details open>
<summary><b>点击此处查看 SAITS 模型应用于 PhysioNet2012 数据集插补任务的简单案例:</b></summary>

``` python
# 数据预处理，使用PyPOTS生态帮助完成繁琐的数据预处理
import numpy as np
from sklearn.preprocessing import StandardScaler
from pygrinder import mcar
from pypots.data import load_specific_dataset
data = load_specific_dataset('physionet_2012')  # PyPOTS将自动下载并加载和处理数据
X = data['X']
num_samples = len(X['RecordID'].unique())
X = X.drop(['RecordID', 'Time'], axis = 1)
X = StandardScaler().fit_transform(X.to_numpy())
X = X.reshape(num_samples, 48, -1)
X_ori = X  # keep X_ori for validation
X = mcar(X, 0.1)  # 随机掩盖观测值的10%，作为基准数据
dataset = {"X": X}  # X用于模型输入
print(X.shape)  # X的形状为(11988, 48, 37), 即11988个样本，每个样本有48个步长(time steps)和37个特征(features)

# 模型训练。PyPOTS的好戏上演了！
from pypots.imputation import SAITS
from pypots.utils.metrics import calc_mae
saits = SAITS(n_steps=48, n_features=37, n_layers=2, d_model=256, n_heads=4, d_k=64, d_v=64, d_ffn=128, dropout=0.1, epochs=10)
# 因为基准数据对模型不可知，将整个数据集作为训练集, 也可以把数据集分为训练/验证/测试集
saits.fit(dataset)  # 基于数据集训练模型
imputation = saits.impute(dataset)  # 插补数据集中原始缺失部分和我们上面人为遮蔽缺失的基准数据部分
indicating_mask = np.isnan(X) ^ np.isnan(X_ori)  # 用于计算插补误差的掩码矩阵
mae = calc_mae(imputation, np.nan_to_num(X_ori), indicating_mask)  # 计算人为遮掩部分数据的平均绝对误差MAE
saits.save("save_it_here/saits_physionet2012.pypots")  # 保存模型
saits.load("save_it_here/saits_physionet2012.pypots")  # 你随时可以重新加载保存的模型文件以进行后续的插补或训练
```

</details>

## ❖ 引用PyPOTS

> [!TIP]
> **[2024年6月更新]** 😎
> 第一个全面的时间序列插补基准论文[TSI-Bench: Benchmarking Time Series Imputation](https://arxiv.org/abs/2406.12747)
> 现在来了。
> 所有代码开源在[Awesome_Imputation](https://github.com/WenjieDu/Awesome_Imputation)
> 仓库中。通过近35,000个实验，我们对28种imputation方法，3种缺失模式(点，序列，块)，各种缺失率，和8个真实数据集进行了全面的基准研究。
>
> **[2024年2月更新]** 🎉
> 我们的综述论文[Deep Learning for Multivariate Time Series Imputation: A Survey](https://arxiv.org/abs/2402.04059)
> 已在 arXiv 上发布。我们全面调研总结了最新基于深度学习的时间序列插补方法文献并对现有的方法进行分类，此外，还讨论了该领域当前的挑战和未来发展方向。

PyPOTS的论文可以[在arXiv上获取](https://arxiv.org/abs/2305.18811)，其5页的短版论文已被第9届SIGKDD international workshop
on
Mining and Learning from Time Series ([MiLeTS'23](https://kdd-milets.github.io/milets2023/))收录，与此同时，
PyPOTS也已被纳入[PyTorch Ecosystem](https://pytorch.org/ecosystem/)。我们正在努力将其发表在更具影响力的学术刊物上，
如JMLR (track for [Machine Learning Open Source Software](https://www.jmlr.org/mloss/))。
如果你在工作中使用了PyPOTS，请按照以下格式引用我们的论文并为将项目设为星标🌟，以便让更多人关注到它，对此我们深表感谢🤗。

据不完全统计，该[列表](https://scholar.google.com/scholar?as_ylo=2022&q=%E2%80%9CPyPOTS%E2%80%9D&hl=en>)
为当前使用PyPOTS并在其论文中引用PyPOTS的科学研究项目

```bibtex
@article{du2023pypots,
    title = {{PyPOTS: a Python toolbox for data mining on Partially-Observed Time Series}},
    author = {Wenjie Du},
    journal = {arXiv preprint arXiv:2305.18811},
    year = {2023},
}
```

或者
> Wenjie Du. (2023).
> PyPOTS: a Python toolbox for data mining on Partially-Observed Time Series.
> arXiv, abs/2305.18811. https://arxiv.org/abs/2305.18811

## ❖ 贡献声明

非常欢迎你为这个激动人心的项目做出贡献！

通过提交你的代码，你将：

1. 把你开发完善的模型直接提供给PyPOTS的所有用户使用，让你的工作更加广为人知。
   请查看我们的[收录标准](https://docs.pypots.com/en/latest/faq.html#inclusion-criteria)。
   你也可以利用项目文件中的模板`template`(如：
   [pypots/imputation/template](https://github.com/WenjieDu/PyPOTS/tree/main/pypots/imputation/template))快速启动你的开发;
2. 成为[PyPOTS贡献者](https://github.com/WenjieDu/PyPOTS/graphs/contributors)之一，
   并在[PyPOTS网站](https://pypots.com/about/#volunteer-developers)上被列为志愿开发者；
3. 在PyPOTS发布新版本的[更新日志](https://github.com/WenjieDu/PyPOTS/releases)中被提及；

你也可以通过为该项目设置星标🌟，帮助更多人关注它。你的星标🌟既是对PyPOTS的认可，也是对PyPOTS发展所做出的重要贡献！

<details open>
<summary>
    <b><i>
    👏 点击这里可以查看PyPOTS当前的星标者和分支者<br>
   我们为拥有越来越多的出色用户以及更多的星标✨而感到自豪：
    </i></b>
</summary>
<a href="https://github.com/WenjieDu/PyPOTS/stargazers">
    <img alt="PyPOTS stargazers" src="http://reporoster.com/stars/dark/WenjieDu/PyPOTS">
</a>
<br>
<a href="https://github.com/WenjieDu/PyPOTS/network/members">
    <img alt="PyPOTS forkers" src="http://reporoster.com/forks/dark/WenjieDu/PyPOTS">
</a>
</details>

👀请在[PyPOTS网站](https://pypots.com/users/)上查看我们用户所属机构的完整列表！

## ❖ 社区组织

我们非常关心用户的反馈，因此我们正在建立PyPOTS社区:

- [Slack](https://join.slack.com/t/pypots-org/shared_invite/zt-1gq6ufwsi-p0OZdW~e9UW_IA4_f1OfxA):
  你可以在这里进行日常讨论、问答以及与我们的开发团队交流；
- [领英](https://www.linkedin.com/company/pypots)：你可以在这里获取官方公告和新闻；
- [微信公众号](https://mp.weixin.qq.com/s/X3ukIgL1QpNH8ZEXq1YifA)：你可以关注官方公众号并加入微信群聊参与讨论以及获取最新动态；

如果你有任何建议、想法、或打算分享与时间序列相关的论文，欢迎加入我们！
PyPOTS社区是一个开放、透明、友好的社区，让我们共同努力建设并改进PyPOTS！


[//]: # (Use APA reference style below)
<<<<<<< HEAD
[^1]: Du, W., Cote, D., & Liu, Y. (2023). [SAITS: Self-Attention-based Imputation for Time Series](https://doi.org/10.1016/j.eswa.2023.119619). *Expert systems with applications*.
[^2]: Vaswani, A., Shazeer, N.M., Parmar, N., Uszkoreit, J., Jones, L., Gomez, A.N., Kaiser, L., & Polosukhin, I. (2017). [Attention is All you Need](https://papers.nips.cc/paper/2017/hash/3f5ee243547dee91fbd053c1c4a845aa-Abstract.html). *NeurIPS 2017*.
[^3]: Cao, W., Wang, D., Li, J., Zhou, H., Li, L., & Li, Y. (2018). [BRITS: Bidirectional Recurrent Imputation for Time Series](https://papers.nips.cc/paper/2018/hash/734e6bfcd358e25ac1db0a4241b95651-Abstract.html). *NeurIPS 2018*.
[^4]: Che, Z., Purushotham, S., Cho, K., Sontag, D.A., & Liu, Y. (2018). [Recurrent Neural Networks for Multivariate Time Series with Missing Values](https://www.nature.com/articles/s41598-018-24271-9). *Scientific Reports*.
[^5]: Zhang, X., Zeman, M., Tsiligkaridis, T., & Zitnik, M. (2022). [Graph-Guided Network for Irregularly Sampled Multivariate Time Series](https://arxiv.org/abs/2110.05357). *ICLR 2022*.
[^6]: Ma, Q., Chen, C., Li, S., & Cottrell, G. W. (2021). [Learning Representations for Incomplete Time Series Clustering](https://ojs.aaai.org/index.php/AAAI/article/view/17070). *AAAI 2021*.
[^7]: Jong, J.D., Emon, M.A., Wu, P., Karki, R., Sood, M., Godard, P., Ahmad, A., Vrooman, H.A., Hofmann-Apitius, M., & Fröhlich, H. (2019). [Deep learning for clustering of multivariate clinical patient trajectories with missing values](https://academic.oup.com/gigascience/article/8/11/giz134/5626377). *GigaScience*.
[^8]: Chen, X., & Sun, L. (2021). [Bayesian Temporal Factorization for Multidimensional Time Series Prediction](https://arxiv.org/abs/1910.06366). *IEEE transactions on pattern analysis and machine intelligence*.
[^9]: Yoon, J., Zame, W. R., & van der Schaar, M. (2019). [Estimating Missing Data in Temporal Data Streams Using Multi-Directional Recurrent Neural Networks](https://ieeexplore.ieee.org/document/8485748). *IEEE Transactions on Biomedical Engineering*.
[^10]: Miao, X., Wu, Y., Wang, J., Gao, Y., Mao, X., & Yin, J. (2021). [Generative Semi-supervised Learning for Multivariate Time Series Imputation](https://ojs.aaai.org/index.php/AAAI/article/view/17086). *AAAI 2021*.
[^11]: Fortuin, V., Baranchuk, D., Raetsch, G. & Mandt, S. (2020). [GP-VAE: Deep Probabilistic Time Series Imputation](https://proceedings.mlr.press/v108/fortuin20a.html). *AISTATS 2020*.
[^12]: Tashiro, Y., Song, J., Song, Y., & Ermon, S. (2021). [CSDI: Conditional Score-based Diffusion Models for Probabilistic Time Series Imputation](https://proceedings.neurips.cc/paper/2021/hash/cfe8504bda37b575c70ee1a8276f3486-Abstract.html). *NeurIPS 2021*.
[^13]: Rubin, D. B. (1976). [Inference and missing data](https://academic.oup.com/biomet/article-abstract/63/3/581/270932). *Biometrika*.
[^14]: Wu, H., Hu, T., Liu, Y., Zhou, H., Wang, J., & Long, M. (2023). [TimesNet: Temporal 2d-variation modeling for general time series analysis](https://openreview.net/forum?id=ju_Uqw384Oq). *ICLR 2023*
[^15]: Wu, H., Xu, J., Wang, J., & Long, M. (2021). [Autoformer: Decomposition transformers with auto-correlation for long-term series forecasting](https://proceedings.neurips.cc/paper/2021/hash/bcc0d400288793e8bdcd7c19a8ac0c2b-Abstract.html). *NeurIPS 2021*.
[^16]: Zhang, Y., & Yan, J. (2023). [Crossformer: Transformer utilizing cross-dimension dependency for multivariate time series forecasting](https://openreview.net/forum?id=vSVLM2j9eie). *ICLR 2023*.
[^17]: Zeng, A., Chen, M., Zhang, L., & Xu, Q. (2023). [Are transformers effective for time series forecasting?](https://ojs.aaai.org/index.php/AAAI/article/view/26317). *AAAI 2023*
[^18]: Nie, Y., Nguyen, N. H., Sinthong, P., & Kalagnanam, J. (2023). [A time series is worth 64 words: Long-term forecasting with transformers](https://openreview.net/forum?id=Jbdc0vTOcol). *ICLR 2023*
[^19]: Woo, G., Liu, C., Sahoo, D., Kumar, A., & Hoi, S. (2023). [ETSformer: Exponential Smoothing Transformers for Time-series Forecasting](https://openreview.net/forum?id=5m_3whfo483).  *ICLR 2023*
[^20]: Zhou, T., Ma, Z., Wen, Q., Wang, X., Sun, L., & Jin, R. (2022). [FEDformer: Frequency enhanced decomposed transformer for long-term series forecasting](https://proceedings.mlr.press/v162/zhou22g.html). *ICML 2022*.
[^21]: Zhou, H., Zhang, S., Peng, J., Zhang, S., Li, J., Xiong, H., & Zhang, W. (2021). [Informer: Beyond efficient transformer for long sequence time-series forecasting](https://ojs.aaai.org/index.php/AAAI/article/view/17325). *AAAI 2021*.
[^22]: Zhou, T., Ma, Z., Wen, Q., Sun, L., Yao, T., Yin, W., & Jin, R. (2022). [FiLM: Frequency improved Legendre Memory Model for Long-term Time Series Forecasting](https://proceedings.neurips.cc/paper_files/paper/2022/hash/524ef58c2bd075775861234266e5e020-Abstract-Conference.html). *NeurIPS 2022*.
[^23]: Yi, K., Zhang, Q., Fan, W., Wang, S., Wang, P., He, H., An, N., Lian, D., Cao, L., & Niu, Z. (2023). [Frequency-domain MLPs are More Effective Learners in Time Series Forecasting](https://proceedings.neurips.cc/paper_files/paper/2023/hash/f1d16af76939f476b5f040fd1398c0a3-Abstract-Conference.html). *NeurIPS 2023*.
[^24]: Liu, Y., Hu, T., Zhang, H., Wu, H., Wang, S., Ma, L., & Long, M. (2024). [iTransformer: Inverted Transformers Are Effective for Time Series Forecasting](https://openreview.net/forum?id=JePfAI8fah). *ICLR 2024*.
[^25]: Liu, Y., Wu, H., Wang, J., & Long, M. (2022). [Non-stationary Transformers: Exploring the Stationarity in Time Series Forecasting](https://proceedings.neurips.cc/paper_files/paper/2022/hash/4054556fcaa934b0bf76da52cf4f92cb-Abstract-Conference.html). *NeurIPS 2022*.
[^26]: Liu, S., Yu, H., Liao, C., Li, J., Lin, W., Liu, A. X., & Dustdar, S. (2022). [Pyraformer: Low-Complexity Pyramidal Attention for Long-Range Time Series Modeling and Forecasting](https://openreview.net/forum?id=0EXmFzUn5I). *ICLR 2022*.
[^27]: Wang, H., Peng, J., Huang, F., Wang, J., Chen, J., & Xiao, Y. (2023). [MICN: Multi-scale Local and Global Context Modeling for Long-term Series Forecasting](https://openreview.net/forum?id=zt53IDUR1U). *ICLR 2023*.
[^28]: Das, A., Kong, W., Leach, A., Mathur, S., Sen, R., & Yu, R. (2023). [Long-term Forecasting with TiDE: Time-series Dense Encoder](https://openreview.net/forum?id=pCbC3aQB5W). *TMLR 2023*.
[^29]: Liu, Y., Li, C., Wang, J., & Long, M. (2023). [Koopa: Learning Non-stationary Time Series Dynamics with Koopman Predictors](https://proceedings.neurips.cc/paper_files/paper/2023/hash/28b3dc0970fa4624a63278a4268de997-Abstract-Conference.html). *NeurIPS 2023*.
[^30]: Liu, M., Zeng, A., Chen, M., Xu, Z., Lai, Q., Ma, L., & Xu, Q. (2022). [SCINet: Time Series Modeling and Forecasting with Sample Convolution and Interaction](https://proceedings.neurips.cc/paper_files/paper/2022/hash/266983d0949aed78a16fa4782237dea7-Abstract-Conference.html). *NeurIPS 2022*.
[^31]: Kim, T., Kim, J., Tae, Y., Park, C., Choi, J. H., & Choo, J. (2022). [Reversible Instance Normalization for Accurate Time-Series Forecasting against Distribution Shift](https://openreview.net/forum?id=cGDAkQo1C0p). *ICLR 2022*.
[^32]: Kitaev, N., Kaiser, Ł., & Levskaya, A. (2020). [Reformer: The Efficient Transformer](https://openreview.net/forum?id=0EXmFzUn5I). *ICLR 2020*.
[^33]: Cao, D., Wang, Y., Duan, J., Zhang, C., Zhu, X., Huang, C., Tong, Y., Xu, B., Bai, J., Tong, J., & Zhang, Q. (2020). [Spectral Temporal Graph Neural Network for Multivariate Time-series Forecasting](https://proceedings.neurips.cc/paper/2020/hash/cdf6581cb7aca4b7e19ef136c6e601a5-Abstract.html). *NeurIPS 2020*.
[^34]: Nie, T., Qin, G., Mei, Y., & Sun, J. (2024). [ImputeFormer: Low Rankness-Induced Transformers for Generalizable Spatiotemporal Imputation](https://arxiv.org/abs/2312.01728). *KDD 2024*.
[^35]: Bai, S., Kolter, J. Z., & Koltun, V. (2018). [An empirical evaluation of generic convolutional and recurrent networks for sequence modeling](https://arxiv.org/abs/1803.01271). *arXiv 2018*.
[^36]: Gungnir项目，世界上第一个时间序列多任务大模型，将很快与大家见面。🚀 数据集存在缺少值且样本长短不一？多任务建模场景困难？都不再是问题，让我们的大模型来帮你解决。我们将在近期开放公测申请 ;-) 关注我们，敬请期待!
       <a href="https://time-series.ai"><img src="https://time-series.ai/static/figs/robot.svg" width="20px" align="center"> Time-Series.AI</a>
[^37]: Wang, S., Wu, H., Shi, X., Hu, T., Luo, H., Ma, L., ... & ZHOU, J. (2024). [TimeMixer: Decomposable Multiscale Mixing for Time Series Forecasting](https://openreview.net/forum?id=7oLshfEIC2). *ICLR 2024*
[^38]: Luo, D., & Wang X. (2024). [ModernTCN: A Modern Pure Convolution Structure for General Time Series Analysis](https://openreview.net/forum?id=vpJMJerXHU). *ICLR 2024*

=======
[^1]: Du, W., Cote, D., & Liu, Y. (2023).
[SAITS: Self-Attention-based Imputation for Time Series](https://doi.org/10.1016/j.eswa.2023.119619).
*Expert systems with applications*.
[^2]: Vaswani, A., Shazeer, N.M., Parmar, N., Uszkoreit, J., Jones, L., Gomez, A.N., Kaiser, L., & Polosukhin, I. (
2017).
[Attention is All you Need](https://papers.nips.cc/paper/2017/hash/3f5ee243547dee91fbd053c1c4a845aa-Abstract.html).
*NeurIPS 2017*.
[^3]: Cao, W., Wang, D., Li, J., Zhou, H., Li, L., & Li, Y. (2018).
[BRITS: Bidirectional Recurrent Imputation for Time Series](https://papers.nips.cc/paper/2018/hash/734e6bfcd358e25ac1db0a4241b95651-Abstract.html).
*NeurIPS 2018*.
[^4]: Che, Z., Purushotham, S., Cho, K., Sontag, D.A., & Liu, Y. (2018).
[Recurrent Neural Networks for Multivariate Time Series with Missing Values](https://www.nature.com/articles/s41598-018-24271-9).
*Scientific Reports*.
[^5]: Zhang, X., Zeman, M., Tsiligkaridis, T., & Zitnik, M. (2022).
[Graph-Guided Network for Irregularly Sampled Multivariate Time Series](https://arxiv.org/abs/2110.05357). *ICLR 2022*.
[^6]: Ma, Q., Chen, C., Li, S., & Cottrell, G. W. (2021).
[Learning Representations for Incomplete Time Series Clustering](https://ojs.aaai.org/index.php/AAAI/article/view/17070).
*AAAI 2021*.
[^7]: Jong, J.D., Emon, M.A., Wu, P., Karki, R., Sood, M., Godard, P., Ahmad, A., Vrooman, H.A., Hofmann-Apitius, M., &
Fröhlich, H. (2019).
[Deep learning for clustering of multivariate clinical patient trajectories with missing values](https://academic.oup.com/gigascience/article/8/11/giz134/5626377).
*GigaScience*.
[^8]: Chen, X., & Sun, L. (2021).
[Bayesian Temporal Factorization for Multidimensional Time Series Prediction](https://arxiv.org/abs/1910.06366).
*IEEE transactions on pattern analysis and machine intelligence*.
[^9]: Yoon, J., Zame, W. R., & van der Schaar, M. (2019).
[Estimating Missing Data in Temporal Data Streams Using Multi-Directional Recurrent Neural Networks](https://ieeexplore.ieee.org/document/8485748).
*IEEE Transactions on Biomedical Engineering*.
[^10]: Miao, X., Wu, Y., Wang, J., Gao, Y., Mao, X., & Yin, J. (2021).
[Generative Semi-supervised Learning for Multivariate Time Series Imputation](https://ojs.aaai.org/index.php/AAAI/article/view/17086).
*AAAI 2021*.
[^11]: Fortuin, V., Baranchuk, D., Raetsch, G. & Mandt, S. (2020).
[GP-VAE: Deep Probabilistic Time Series Imputation](https://proceedings.mlr.press/v108/fortuin20a.html).
*AISTATS 2020*.
[^12]: Tashiro, Y., Song, J., Song, Y., & Ermon, S. (2021).
[CSDI: Conditional Score-based Diffusion Models for Probabilistic Time Series Imputation](https://proceedings.neurips.cc/paper/2021/hash/cfe8504bda37b575c70ee1a8276f3486-Abstract.html).
*NeurIPS 2021*.
[^13]: Rubin, D. B. (1976).
[Inference and missing data](https://academic.oup.com/biomet/article-abstract/63/3/581/270932).
*Biometrika*.
[^14]: Wu, H., Hu, T., Liu, Y., Zhou, H., Wang, J., & Long, M. (2023).
[TimesNet: Temporal 2d-variation modeling for general time series analysis](https://openreview.net/forum?id=ju_Uqw384Oq).
*ICLR 2023*
[^15]: Wu, H., Xu, J., Wang, J., & Long, M. (2021).
[Autoformer: Decomposition transformers with auto-correlation for long-term series forecasting](https://proceedings.neurips.cc/paper/2021/hash/bcc0d400288793e8bdcd7c19a8ac0c2b-Abstract.html).
*NeurIPS 2021*.
[^16]: Zhang, Y., & Yan, J. (2023).
[Crossformer: Transformer utilizing cross-dimension dependency for multivariate time series forecasting](https://openreview.net/forum?id=vSVLM2j9eie).
*ICLR 2023*.
[^17]: Zeng, A., Chen, M., Zhang, L., & Xu, Q. (2023).
[Are transformers effective for time series forecasting?](https://ojs.aaai.org/index.php/AAAI/article/view/26317).
*AAAI 2023*
[^18]: Nie, Y., Nguyen, N. H., Sinthong, P., & Kalagnanam, J. (2023).
[A time series is worth 64 words: Long-term forecasting with transformers](https://openreview.net/forum?id=Jbdc0vTOcol).
*ICLR 2023*
[^19]: Woo, G., Liu, C., Sahoo, D., Kumar, A., & Hoi, S. (2023).
[ETSformer: Exponential Smoothing Transformers for Time-series Forecasting](https://openreview.net/forum?id=5m_3whfo483).
*ICLR 2023*
[^20]: Zhou, T., Ma, Z., Wen, Q., Wang, X., Sun, L., & Jin, R. (2022).
[FEDformer: Frequency enhanced decomposed transformer for long-term series forecasting](https://proceedings.mlr.press/v162/zhou22g.html).
*ICML 2022*.
[^21]: Zhou, H., Zhang, S., Peng, J., Zhang, S., Li, J., Xiong, H., & Zhang, W. (2021).
[Informer: Beyond efficient transformer for long sequence time-series forecasting](https://ojs.aaai.org/index.php/AAAI/article/view/17325).
*AAAI 2021*.
[^22]: Zhou, T., Ma, Z., Wen, Q., Sun, L., Yao, T., Yin, W., & Jin, R. (2022).
[FiLM: Frequency improved Legendre Memory Model for Long-term Time Series Forecasting](https://proceedings.neurips.cc/paper_files/paper/2022/hash/524ef58c2bd075775861234266e5e020-Abstract-Conference.html).
*NeurIPS 2022*.
[^23]: Yi, K., Zhang, Q., Fan, W., Wang, S., Wang, P., He, H., An, N., Lian, D., Cao, L., & Niu, Z. (2023).
[Frequency-domain MLPs are More Effective Learners in Time Series Forecasting](https://proceedings.neurips.cc/paper_files/paper/2023/hash/f1d16af76939f476b5f040fd1398c0a3-Abstract-Conference.html).
*NeurIPS 2023*.
[^24]: Liu, Y., Hu, T., Zhang, H., Wu, H., Wang, S., Ma, L., & Long, M. (2024).
[iTransformer: Inverted Transformers Are Effective for Time Series Forecasting](https://openreview.net/forum?id=JePfAI8fah).
*ICLR 2024*.
[^25]: Liu, Y., Wu, H., Wang, J., & Long, M. (2022).
[Non-stationary Transformers: Exploring the Stationarity in Time Series Forecasting](https://proceedings.neurips.cc/paper_files/paper/2022/hash/4054556fcaa934b0bf76da52cf4f92cb-Abstract-Conference.html).
*NeurIPS 2022*.
[^26]: Liu, S., Yu, H., Liao, C., Li, J., Lin, W., Liu, A. X., & Dustdar, S. (2022).
[Pyraformer: Low-Complexity Pyramidal Attention for Long-Range Time Series Modeling and Forecasting](https://openreview.net/forum?id=0EXmFzUn5I).
*ICLR 2022*.
[^27]: Wang, H., Peng, J., Huang, F., Wang, J., Chen, J., & Xiao, Y. (2023).
[MICN: Multi-scale Local and Global Context Modeling for Long-term Series Forecasting](https://openreview.net/forum?id=zt53IDUR1U).
*ICLR 2023*.
[^28]: Das, A., Kong, W., Leach, A., Mathur, S., Sen, R., & Yu, R. (2023).
[Long-term Forecasting with TiDE: Time-series Dense Encoder](https://openreview.net/forum?id=pCbC3aQB5W).
*TMLR 2023*.
[^29]: Liu, Y., Li, C., Wang, J., & Long, M. (2023).
[Koopa: Learning Non-stationary Time Series Dynamics with Koopman Predictors](https://proceedings.neurips.cc/paper_files/paper/2023/hash/28b3dc0970fa4624a63278a4268de997-Abstract-Conference.html).
*NeurIPS 2023*.
[^30]: Liu, M., Zeng, A., Chen, M., Xu, Z., Lai, Q., Ma, L., & Xu, Q. (2022).
[SCINet: Time Series Modeling and Forecasting with Sample Convolution and Interaction](https://proceedings.neurips.cc/paper_files/paper/2022/hash/266983d0949aed78a16fa4782237dea7-Abstract-Conference.html).
*NeurIPS 2022*.
[^31]: Kim, T., Kim, J., Tae, Y., Park, C., Choi, J. H., & Choo, J. (2022).
[Reversible Instance Normalization for Accurate Time-Series Forecasting against Distribution Shift](https://openreview.net/forum?id=cGDAkQo1C0p).
*ICLR 2022*.
[^32]: Kitaev, N., Kaiser, Ł., & Levskaya, A. (2020).
[Reformer: The Efficient Transformer](https://openreview.net/forum?id=0EXmFzUn5I).
*ICLR 2020*.
[^33]: Cao, D., Wang, Y., Duan, J., Zhang, C., Zhu, X., Huang, C., Tong, Y., Xu, B., Bai, J., Tong, J., & Zhang, Q. (
2020).
[Spectral Temporal Graph Neural Network for Multivariate Time-series Forecasting](https://proceedings.neurips.cc/paper/2020/hash/cdf6581cb7aca4b7e19ef136c6e601a5-Abstract.html).
*NeurIPS 2020*.
[^34]: Nie, T., Qin, G., Mei, Y., & Sun, J. (2024).
[ImputeFormer: Low Rankness-Induced Transformers for Generalizable Spatiotemporal Imputation](https://arxiv.org/abs/2312.01728).
*KDD 2024*.
[^35]: Bai, S., Kolter, J. Z., & Koltun, V. (2018).
[An empirical evaluation of generic convolutional and recurrent networks for sequence modeling](https://arxiv.org/abs/1803.01271).
*arXiv 2018*.
[^36]: Project Gungnir, the world 1st LLM for time-series multitask modeling, will meet you soon. 🚀 Missing values and
variable lengths in your datasets?
Hard to perform multitask learning with your time series? Not problems no longer. We'll open application for public beta
test recently ;-) Follow us, and stay tuned!
<a href="https://time-series.ai"><img src="https://time-series.ai/static/figs/robot.svg" width="20px" align="center">
Time-Series.AI</a>
[^37]: Wang, S., Wu, H., Shi, X., Hu, T., Luo, H., Ma, L., ... & ZHOU, J. (2024).
[TimeMixer: Decomposable Multiscale Mixing for Time Series Forecasting](https://openreview.net/forum?id=7oLshfEIC2).
*ICLR 2024*.
[^38]: Luo, D., & Wang X. (2024).
[ModernTCN: A Modern Pure Convolution Structure for General Time Series Analysis](https://openreview.net/forum?id=vpJMJerXHU).
*ICLR 2024*.
[^39]: Zhan, T., He, Y., Li, Z., & Deng, Y. (2024).
[Time Evidence Fusion Network: Multi-source View in Long-Term Time Series Forecasting](https://arxiv.org/abs/2405.06419).
*arXiv 2024*.
[^40]: [Wikipedia: Linear interpolation](https://en.wikipedia.org/wiki/Linear_interpolation)
>>>>>>> 9c18cdcc
<|MERGE_RESOLUTION|>--- conflicted
+++ resolved
@@ -1,569 +1,475 @@
-<a href="https://github.com/WenjieDu/PyPOTS">
-    <img src="https://pypots.com/figs/pypots_logos/PyPOTS/logo_FFBG.svg" width="200" align="right">
-</a>
-
-<h3 align="center">欢迎来到PyPOTS</h3>
-
-<p align="center"><i>一个使用机器学习建模部分观测时间序列(POTS)的Python算法工具库</i></p>
-
-<p align="center">
-    <a href="https://docs.pypots.com/en/latest/install.html#reasons-of-version-limitations-on-dependencies">
-       <img alt="Python version" src="https://img.shields.io/badge/Python-v3.8+-E97040?logo=python&logoColor=white">
-    </a>
-    <a href="https://github.com/WenjieDu/PyPOTS">
-        <img alt="powered by Pytorch" src="https://img.shields.io/badge/PyTorch-%E2%9D%A4%EF%B8%8F-F8C6B5?logo=pytorch&logoColor=white">
-    </a>
-    <a href="https://github.com/WenjieDu/PyPOTS/releases">
-        <img alt="the latest release version" src="https://img.shields.io/github/v/release/wenjiedu/pypots?color=EE781F&include_prereleases&label=Release&logo=github&logoColor=white">
-    </a>
-    <a href="https://github.com/WenjieDu/PyPOTS/blob/main/LICENSE">
-        <img alt="BSD-3 license" src="https://img.shields.io/badge/License-BSD--3-E9BB41?logo=opensourceinitiative&logoColor=white">
-    </a>
-    <a href="https://github.com/WenjieDu/PyPOTS#-community">
-        <img alt="Community" src="https://img.shields.io/badge/join_us-community!-C8A062">
-    </a>
-    <a href="https://github.com/WenjieDu/PyPOTS/graphs/contributors">
-        <img alt="GitHub contributors" src="https://img.shields.io/github/contributors/wenjiedu/pypots?color=D8E699&label=Contributors&logo=GitHub">
-    </a>
-    <a href="https://star-history.com/#wenjiedu/pypots">
-        <img alt="GitHub Repo stars" src="https://img.shields.io/github/stars/wenjiedu/pypots?logo=None&color=6BB392&label=%E2%98%85%20Stars">
-    </a>
-    <a href="https://github.com/WenjieDu/PyPOTS/network/members">
-        <img alt="GitHub Repo forks" src="https://img.shields.io/github/forks/wenjiedu/pypots?logo=forgejo&logoColor=black&label=Forks">
-    </a>
-    <a href="https://codeclimate.com/github/WenjieDu/PyPOTS">
-        <img alt="Code Climate maintainability" src="https://img.shields.io/codeclimate/maintainability-percentage/WenjieDu/PyPOTS?color=3C7699&label=Maintainability&logo=codeclimate">
-    </a>
-    <a href="https://coveralls.io/github/WenjieDu/PyPOTS">
-        <img alt="Coveralls coverage" src="https://img.shields.io/coverallsCoverage/github/WenjieDu/PyPOTS?branch=main&logo=coveralls&color=75C1C4&label=Coverage">
-    </a>
-    <a href="https://github.com/WenjieDu/PyPOTS/actions/workflows/testing_ci.yml">
-        <img alt="GitHub Testing" src="https://img.shields.io/github/actions/workflow/status/wenjiedu/pypots/testing_ci.yml?logo=circleci&color=C8D8E1&label=CI">
-    </a>
-    <a href="https://docs.pypots.com">
-        <img alt="Docs building" src="https://img.shields.io/readthedocs/pypots?logo=readthedocs&label=Docs&logoColor=white&color=395260">
-    </a>
-    <a href="https://anaconda.org/conda-forge/pypots">
-        <img alt="Conda downloads" src="https://img.shields.io/endpoint?url=https://pypots.com/figs/downloads_badges/conda_pypots_downloads.json">
-    </a>
-    <a href="https://pepy.tech/project/pypots">
-        <img alt="PyPI downloads" src="https://img.shields.io/endpoint?url=https://pypots.com/figs/downloads_badges/pypi_pypots_downloads.json">
-    </a>
-    <a href="https://arxiv.org/abs/2305.18811">
-        <img alt="arXiv DOI" src="https://img.shields.io/badge/DOI-10.48550/arXiv.2305.18811-F8F7F0">
-    </a>
-    <a href="https://github.com/WenjieDu/PyPOTS/blob/main/README.md">
-        <img alt="README in English" src="https://pypots.com/figs/pypots_logos/readme/US.svg">
-    </a>
-    <a href="https://github.com/WenjieDu/PyPOTS/blob/main/README_zh.md">
-        <img alt="README in Chinese" src="https://pypots.com/figs/pypots_logos/readme/CN.svg">
-    </a>
-    <a href="https://github.com/WenjieDu/PyPOTS">
-        <img alt="PyPOTS Hits" src="https://hits.seeyoufarm.com/api/count/incr/badge.svg?url=https%3A%2F%2Fgithub.com%2FPyPOTS%2FPyPOTS&count_bg=%23009A0A&title_bg=%23555555&icon=&icon_color=%23E7E7E7&title=Hits&edge_flat=false">
-    </a>
-</p>
-
-⦿ `开发背景`: 由于传感器故障、通信异常以及不可预见的未知原因，在现实环境中收集的时间序列数据普遍存在缺失值，
-这使得部分观测时间序列（partially-observed time series，简称为POTS）成为现实世界数据的建模中普遍存在的问题。
-数据缺失会严重阻碍数据的高级分析、建模、与后续应用，所以如何直接面向POTS建模成为一个亟需解决的问题。
-尽管关于在POTS上进行不同任务的机器学习算法已经有了不少的研究，但当前没有专门针对POTS建模开发的工具箱。
-因此，旨在填补该领域空白的“PyPOTS”工具箱应运而生。
-
-⦿ `应用意义`: PyPOTS（发音为"Pie Pots"）是一个易上手的工具箱，工程师和研究人员可以通过PyPOTS轻松地处理POTS数据建模问题，
-进而将注意力更多地聚焦在要解决的核心问题上。PyPOTS会持续不断的更新关于部分观测多变量时间序列的经典算法和先进算法。
-除此之外，PyPOTS还提供了统一的应用程序接口,详细的算法学习指南和应用示例。
-
-🤗 如果你认为PyPOTS有用，请星标🌟该项目来帮助更多人注意到PyPOTS的存在。
-如果PyPOTS对你的研究有帮助，请在你的研究中[引用PyPOTS](#-引用pypots)。
-这是对我们开源研究工作的最大支持，谢谢！
-
-该说明文档的后续内容如下:
-[**❖ 支持的算法**](#-支持的算法),
-[**❖ PyPOTS生态系统**](#-pypots生态系统),
-[**❖ 安装教程**](#-安装教程),
-[**❖ 使用案例**](#-使用案例),
-[**❖ 引用PyPOTS**](#-引用pypots),
-[**❖ 贡献声明**](#-贡献声明),
-[**❖ 社区组织**](#-社区组织)。
-
-## ❖ 支持的算法
-
-PyPOTS当前支持多变量POTS数据的插补，预测，分类，聚类以及异常检测五类任务。下表描述了当前PyPOTS中所集成的算法以及对应不同任务的可用性。
-符号`✅`表示该算法当前可用于相应的任务（注意，目前模型尚不支持的任务在未来版本中可能会逐步添加，敬请关注！)。
-算法的参考文献以及论文链接在该文档底部可以找到。
-
-🌟 自**v0.2**版本开始, PyPOTS中所有神经网络模型都支持超参数调优。该功能基于[微软的NNI](https://github.com/microsoft/nni)
-框架实现。
-你可以通过参考我们的时间序列插补综述项目的代码[Awesome_Imputation](https://github.com/WenjieDu/Awesome_Imputation)
-来了解如何使用PyPOTS调优模型的超参。
-
-🔥 请注意: 表格中名称带有`🧑‍🔧`的模型（例如Transformer, iTransformer, Informer等）在它们的原始论文中并非作为可以处理POTS数据的算法提出，
-所以这些模型的输入中不能带有缺失值，无法接受POTS数据作为输入，更加不是插补算法。
-<<<<<<< HEAD
-**为了使上述模型能够适用于POTS数据，我们采用了与[SAITS论文](https://arxiv.org/pdf/2202.08516)[^1]中相同的embedding策略和训练方法（ORT+MIT）对它们进行改进**。
-
-| **类型**      | **算法**                                                                                                                                                  | **插补** | **预测** | **分类** | **聚类** | **异常检测** | **年份 - 刊物**        |
-|:--------------|:--------------------------------------------------------------------------------------------------------------------------------------------------------|:------:|:------:|:------:|:------:|:--------:|:-------------------|
-| LLM           | <a href="https://time-series.ai"><img src="https://time-series.ai/static/figs/robot.svg" width="26px"> Time-Series.AI</a>  [^36] |    ✅     |    ✅     |    ✅     |    ✅     |    ✅     | `Later in 2024`    |
-| Neural Net    | TimeMixer[^37]                                                                                                                   |    ✅     |          |          |          |          | `2024 - ICLR`      |
-| Neural Net    | iTransformer🧑‍🔧[^24]                                                                                                                                  |    ✅     |          |          |          |          | `2024 - ICLR`      |
-| Neural Net    | ModernTCN[^38]                                                                                                                   |    ✅     |          |          |          |          | `2024 - ICLR`      |
-| Neural Net    | ImputeFormer🧑‍🔧[^34]                                                                                                                                  |    ✅     |          |          |          |          | `2024 - KDD`       |
-| Neural Net    | SAITS[^1]                                                                                                                                               |    ✅     |          |          |          |          | `2023 - ESWA`      |
-| Neural Net    | FreTS🧑‍🔧[^23]                                                                                                                                         |    ✅     |          |          |          |          | `2023 - NeurIPS`   |
-| Neural Net    | Koopa🧑‍🔧[^29]                                                                                                                                         |    ✅     |          |          |          |          | `2023 - NeurIPS`   |
-| Neural Net    | Crossformer🧑‍🔧[^16]                                                                                                                                   |    ✅     |          |          |          |          | `2023 - ICLR`      |
-| Neural Net    | TimesNet[^14]                                                                                                                                           |    ✅     |          |          |          |          | `2023 - ICLR`      |
-| Neural Net    | PatchTST🧑‍🔧[^18]                                                                                                                                      |    ✅     |          |          |          |          | `2023 - ICLR`      |
-| Neural Net    | ETSformer🧑‍🔧[^19]                                                                                                                                     |    ✅     |          |          |          |          | `2023 - ICLR`      |
-| Neural Net    | MICN🧑‍🔧[^27]                                                                                                                                          |    ✅     |          |          |          |          | `2023 - ICLR`      |
-| Neural Net    | DLinear🧑‍🔧[^17]                                                                                                                                       |    ✅     |          |          |          |          | `2023 - AAAI`      |
-| Neural Net    | TiDE🧑‍🔧[^28]                                                                                                                                          |    ✅     |          |          |          |          | `2023 - TMLR`      |
-| Neural Net    | SCINet🧑‍🔧[^30]                                                                                                                                        |    ✅     |          |          |          |          | `2022 - NeurIPS`   |
-| Neural Net    | Nonstationary Tr.🧑‍🔧[^25]                                                                                                                             |    ✅     |          |          |          |          | `2022 - NeurIPS`   |
-| Neural Net    | FiLM🧑‍🔧[^22]                                                                                                                                          |    ✅     |          |          |          |          | `2022 - NeurIPS`   |
-| Neural Net    | RevIN_SCINet🧑‍🔧[^31]                                                                                                                                  |    ✅     |          |          |          |          | `2022 - ICLR`      |
-| Neural Net    | Pyraformer🧑‍🔧[^26]                                                                                                                                    |    ✅     |          |          |          |          | `2022 - ICLR`      |
-| Neural Net    | Raindrop[^5]                                                                                                                                            |          |          |    ✅     |          |          | `2022 - ICLR`      |
-| Neural Net    | FEDformer🧑‍🔧[^20]                                                                                                                                     |    ✅     |          |          |          |          | `2022 - ICML`      |
-| Neural Net    | Autoformer🧑‍🔧[^15]                                                                                                                                    |    ✅     |          |          |          |          | `2021 - NeurIPS`   |
-| Neural Net    | CSDI[^12]                                                                                                                                               |    ✅     |    ✅     |          |          |          | `2021 - NeurIPS`   |
-| Neural Net    | Informer🧑‍🔧[^21]                                                                                                                                      |    ✅     |          |          |          |          | `2021 - AAAI`      |
-| Neural Net    | US-GAN[^10]                                                                                                                                             |    ✅     |          |          |          |          | `2021 - AAAI`      |
-| Neural Net    | CRLI[^6]                                                                                                                                                |          |          |          |    ✅     |          | `2021 - AAAI`      |
-| Probabilistic | BTTF[^8]                                                                                                                                                |          |    ✅     |          |          |          | `2021 - TPAMI`     |
-| Neural Net    | StemGNN🧑‍🔧[^33]                                                                                                                                       |    ✅     |          |          |          |          | `2020 - NeurIPS`   |
-| Neural Net    | Reformer🧑‍🔧[^32]                                                                                                                                      |    ✅     |          |          |          |          | `2020 - ICLR`      |
-| Neural Net    | GP-VAE[^11]                                                                                                                                             |    ✅     |          |          |          |          | `2020 - AISTATS`   |
-| Neural Net    | VaDER[^7]                                                                                                                                               |          |          |          |    ✅     |          | `2019 - GigaSci.`  |
-| Neural Net    | M-RNN[^9]                                                                                                                                               |    ✅     |          |          |          |          | `2019 - TBME`      |
-| Neural Net    | BRITS[^3]                                                                                                                                               |    ✅     |          |    ✅     |          |          | `2018 - NeurIPS`   |
-| Neural Net    | GRU-D[^4]                                                                                                                                               |    ✅     |          |    ✅     |          |          | `2018 - Sci. Rep.` |
-| Neural Net    | TCN🧑‍🔧[^35]                                                                                                                                           |    ✅     |          |          |          |          | `2018 - arXiv`     |
-| Neural Net    | Transformer🧑‍🔧[^2]                                                                                                                                    |    ✅     |          |          |          |          | `2017 - NeurIPS`   |
-| Naive         | Lerp                                                                                                                                                    |    ✅     |          |          |          |          |                    |
-| Naive         | LOCF/NOCB                                                                                                                                               |    ✅     |          |          |          |          |                    |
-| Naive         | Mean                                                                                                                                                    |    ✅     |          |          |          |          |                    |
-| Naive         | Median                                                                                                                                                  |    ✅     |          |          |          |          |                    |
-
-💯 现在贡献你的模型来增加你的研究影响力！PyPOTS的下载量正在迅速增长(**[目前PyPI上总共超过30万次且每日超1000的下载](https://www.pepy.tech/projects/pypots)**),
-你的工作将被社区广泛使用和引用。请参阅[贡献指南](https://github.com/WenjieDu/PyPOTS/blob/main/README_zh.md#-%E8%B4%A1%E7%8C%AE%E5%A3%B0%E6%98%8E)，了解如何将模型包含在PyPOTS中。
-=======
-**为了使上述模型能够适用于POTS数据，我们采用了与[SAITS论文](https://arxiv.org/pdf/2202.08516)[^1]
-中相同的embedding策略和训练方法（ORT+MIT）对它们进行改进**。
-
-| **类型**        | **算法**                                                                                                                           | **插补** | **预测** | **分类** | **聚类** | **异常检测** | **年份 - 刊物**        |
-|:--------------|:---------------------------------------------------------------------------------------------------------------------------------|:------:|:------:|:------:|:------:|:--------:|:-------------------|
-| LLM           | <a href="https://time-series.ai"><img src="https://time-series.ai/static/figs/robot.svg" width="26px"> Time-Series.AI</a>  [^36] |   ✅    |   ✅    |   ✅    |   ✅    |    ✅     | `Later in 2024`    |
-| Neural Net    | TEFN🧑‍🔧[^39]                                                                                                                   |   ✅    |        |        |        |          | `2024 - arXiv`     |
-| Neural Net    | TimeMixer[^37]                                                                                                                   |   ✅    |        |        |        |          | `2024 - ICLR`      |
-| Neural Net    | iTransformer🧑‍🔧[^24]                                                                                                           |   ✅    |        |        |        |          | `2024 - ICLR`      |
-| Neural Net    | ModernTCN[^38]                                                                                                                   |   ✅    |        |        |        |          | `2024 - ICLR`      |
-| Neural Net    | ImputeFormer🧑‍🔧[^34]                                                                                                           |   ✅    |        |        |        |          | `2024 - KDD`       |
-| Neural Net    | SAITS[^1]                                                                                                                        |   ✅    |        |        |        |          | `2023 - ESWA`      |
-| Neural Net    | FreTS🧑‍🔧[^23]                                                                                                                  |   ✅    |        |        |        |          | `2023 - NeurIPS`   |
-| Neural Net    | Koopa🧑‍🔧[^29]                                                                                                                  |   ✅    |        |        |        |          | `2023 - NeurIPS`   |
-| Neural Net    | Crossformer🧑‍🔧[^16]                                                                                                            |   ✅    |        |        |        |          | `2023 - ICLR`      |
-| Neural Net    | TimesNet[^14]                                                                                                                    |   ✅    |        |        |        |          | `2023 - ICLR`      |
-| Neural Net    | PatchTST🧑‍🔧[^18]                                                                                                               |   ✅    |        |        |        |          | `2023 - ICLR`      |
-| Neural Net    | ETSformer🧑‍🔧[^19]                                                                                                              |   ✅    |        |        |        |          | `2023 - ICLR`      |
-| Neural Net    | MICN🧑‍🔧[^27]                                                                                                                   |   ✅    |        |        |        |          | `2023 - ICLR`      |
-| Neural Net    | DLinear🧑‍🔧[^17]                                                                                                                |   ✅    |        |        |        |          | `2023 - AAAI`      |
-| Neural Net    | TiDE🧑‍🔧[^28]                                                                                                                   |   ✅    |        |        |        |          | `2023 - TMLR`      |
-| Neural Net    | SCINet🧑‍🔧[^30]                                                                                                                 |   ✅    |        |        |        |          | `2022 - NeurIPS`   |
-| Neural Net    | Nonstationary Tr.🧑‍🔧[^25]                                                                                                      |   ✅    |        |        |        |          | `2022 - NeurIPS`   |
-| Neural Net    | FiLM🧑‍🔧[^22]                                                                                                                   |   ✅    |        |        |        |          | `2022 - NeurIPS`   |
-| Neural Net    | RevIN_SCINet🧑‍🔧[^31]                                                                                                           |   ✅    |        |        |        |          | `2022 - ICLR`      |
-| Neural Net    | Pyraformer🧑‍🔧[^26]                                                                                                             |   ✅    |        |        |        |          | `2022 - ICLR`      |
-| Neural Net    | Raindrop[^5]                                                                                                                     |        |        |   ✅    |        |          | `2022 - ICLR`      |
-| Neural Net    | FEDformer🧑‍🔧[^20]                                                                                                              |   ✅    |        |        |        |          | `2022 - ICML`      |
-| Neural Net    | Autoformer🧑‍🔧[^15]                                                                                                             |   ✅    |        |        |        |          | `2021 - NeurIPS`   |
-| Neural Net    | CSDI[^12]                                                                                                                        |   ✅    |   ✅    |        |        |          | `2021 - NeurIPS`   |
-| Neural Net    | Informer🧑‍🔧[^21]                                                                                                               |   ✅    |        |        |        |          | `2021 - AAAI`      |
-| Neural Net    | US-GAN[^10]                                                                                                                      |   ✅    |        |        |        |          | `2021 - AAAI`      |
-| Neural Net    | CRLI[^6]                                                                                                                         |        |        |        |   ✅    |          | `2021 - AAAI`      |
-| Probabilistic | BTTF[^8]                                                                                                                         |        |   ✅    |        |        |          | `2021 - TPAMI`     |
-| Neural Net    | StemGNN🧑‍🔧[^33]                                                                                                                |   ✅    |        |        |        |          | `2020 - NeurIPS`   |
-| Neural Net    | Reformer🧑‍🔧[^32]                                                                                                               |   ✅    |        |        |        |          | `2020 - ICLR`      |
-| Neural Net    | GP-VAE[^11]                                                                                                                      |   ✅    |        |        |        |          | `2020 - AISTATS`   |
-| Neural Net    | VaDER[^7]                                                                                                                        |        |        |        |   ✅    |          | `2019 - GigaSci.`  |
-| Neural Net    | M-RNN[^9]                                                                                                                        |   ✅    |        |        |        |          | `2019 - TBME`      |
-| Neural Net    | BRITS[^3]                                                                                                                        |   ✅    |        |   ✅    |        |          | `2018 - NeurIPS`   |
-| Neural Net    | GRU-D[^4]                                                                                                                        |   ✅    |        |   ✅    |        |          | `2018 - Sci. Rep.` |
-| Neural Net    | TCN🧑‍🔧[^35]                                                                                                                    |   ✅    |        |        |        |          | `2018 - arXiv`     |
-| Neural Net    | Transformer🧑‍🔧[^2]                                                                                                             |   ✅    |        |        |        |          | `2017 - NeurIPS`   |
-| Naive         | Lerp[^40]                                                                                                                        |   ✅    |        |        |        |          |                    |
-| Naive         | LOCF/NOCB                                                                                                                        |   ✅    |        |        |        |          |                    |
-| Naive         | Mean                                                                                                                             |   ✅    |        |        |        |          |                    |
-| Naive         | Median                                                                                                                           |   ✅    |        |        |        |          |                    |
-
-💯 现在贡献你的模型来增加你的研究影响力！PyPOTS的下载量正在迅速增长
-(**[目前PyPI上总共超过30万次且每日超1000的下载](https://www.pepy.tech/projects/pypots)**),
-你的工作将被社区广泛使用和引用。请参阅[贡献指南](#-%E8%B4%A1%E7%8C%AE%E5%A3%B0%E6%98%8E)
-，了解如何将模型包含在PyPOTS中。
->>>>>>> 9c18cdcc
-
-## ❖ PyPOTS生态系统
-
-在PyPOTS生态系统中，一切都与我们熟悉的咖啡息息相关，甚至可以将其视为一杯咖啡的诞生过程！
-如你所见，PyPOTS的标志中有一个咖啡壶。除此之外还需要什么呢？请接着看下去、
-
-<a href="https://github.com/WenjieDu/TSDB">
-    <img src="https://pypots.com/figs/pypots_logos/TSDB/logo_FFBG.svg" align="left" width="140" alt="TSDB logo"/>
-</a>
-
-👈 在PyPOTS中，数据可以被看作是咖啡豆，而写的携带缺失值的POTS数据则是不完整的咖啡豆。
-为了让用户能够轻松使用各种开源的时间序列数据集，我们创建了开源时间序列数据集的仓库 Time Series Data Beans (TSDB)
-（可以将其视为咖啡豆仓库），
-TSDB让加载开源时序数据集变得超级简单！访问 [TSDB](https://github.com/WenjieDu/TSDB)，了解更多关于TSDB的信息，目前总共支持172个开源数据集！
-
-<a href="https://github.com/WenjieDu/PyGrinder">
-    <img src="https://pypots.com/figs/pypots_logos/PyGrinder/logo_FFBG.svg" align="right" width="140" alt="PyGrinder logo"/>
-</a>
-
-👉
-为了在真实数据中模拟缺失进而获得不完整的咖啡豆，我们创建了生态系统中的另一个仓库[PyGrinder](https://github.com/WenjieDu/PyGrinder)
-（可以将其视为磨豆机），
-帮助你在数据集中模拟缺失数据，用于评估机器学习算法。根据Robin的理论[^13]，缺失模式分为三类：
-完全随机缺失（missing completely at random，简称为MCAR）、随机缺失（missing at random，简称为MAR）和非随机缺失（missing not at
-random，简称为MNAR ）。
-PyGrinder支持以上所有模式并提供与缺失相关的其他功能函数。通过PyGrinder，你可以仅仅通过一行代码就将模拟缺失引入你的数据集中。
-
-<a href="https://github.com/WenjieDu/BenchPOTS">
-    <img src="https://pypots.com/figs/pypots_logos/BenchPOTS/logo_FFBG.svg" align="left" width="140" alt="BenchPOTS logo"/>
-</a>
-
-👈
-为了评估机器学习算法在POTS数据上的性能，我们创建了生态系统中的另一个仓库[BenchPOTS](https://github.com/WenjieDu/BenchPOTS),
-其提供了标准且统一的数据预处理管道来帮助你在多种任务上衡量不同POTS算法的性能。
-
-<a href="https://github.com/WenjieDu/BrewPOTS">
-    <img src="https://pypots.com/figs/pypots_logos/BrewPOTS/logo_FFBG.svg" align="right" width="140" alt="BrewPOTS logo"/>
-</a>
-
-👉 现在我们有了咖啡豆(beans)、磨豆机(grinder)和咖啡壶(pot)，让我们坐在长凳(bench)上想想如何萃取一杯咖啡呢？
-教程必不可少！考虑到未来的工作量，PyPOTS的相关教程将发布在一个独立的仓库[BrewPOTS](https://github.com/WenjieDu/BrewPOTS)中。
-点击访问查看教程，学习如何萃取你的POTS数据！
-
-<p align="center">
-<a href="https://pypots.com/ecosystem/">
-    <img src="https://pypots.com/figs/pypots_logos/Ecosystem/PyPOTS_Ecosystem_Pipeline.png" width="95%"/>
-</a>
-<br>
-<b>☕️ 欢迎来到 PyPOTS 生态系统 !</b>
-</p>
-
-## ❖ 安装教程
-
-你可以参考PyPOTS文档中的 [安装说明](https://docs.pypots.com/en/latest/install.html) 以获取更详细的指南。
-PyPOTS可以在 [PyPI](https://pypi.python.org/pypi/pypots) 和 [Anaconda](https://anaconda.org/conda-forge/pypots) 上安装。
-你可以按照以下方式安装PyPOTS（同样适用于TSDB以及PyGrinder）：
-
-```bash
-# 通过pip安装
-pip install pypots            # 首次安装
-pip install pypots --upgrade  # 更新为最新版本
-# 利用最新源代码安装最新版本，可能带有尚未正式发布的最新功能
-pip install https://github.com/WenjieDu/PyPOTS/archive/main.zip
-
-# 通过conda安装
-conda install -c conda-forge pypots  # 首次安装
-conda update  -c conda-forge pypots  # 更新为最新版本
-```
-
-## ❖ 使用案例
-
-除了[BrewPOTS](https://github.com/WenjieDu/BrewPOTS)之外, 你还可以在Google Colab
-<a href="https://colab.research.google.com/drive/1HEFjylEy05-r47jRy0H9jiS_WhD0UWmQ">
-<img src="https://img.shields.io/badge/GoogleColab-PyPOTS教程-F9AB00?logo=googlecolab&logoColor=white" alt="Colab tutorials" align="center"/>
-</a>上找到一个简单且快速的入门教程。如果你有其他问题，请参考[PyPOTS文档](https://docs.pypots.com)。
-你也可以在我们的[社区](#-community)中提问，或直接[发起issue](https://github.com/WenjieDu/PyPOTS/issues)。
-
-下面，我们为你演示使用PyPOTS进行POTS数据插补的示例：
-
-<details open>
-<summary><b>点击此处查看 SAITS 模型应用于 PhysioNet2012 数据集插补任务的简单案例:</b></summary>
-
-``` python
-# 数据预处理，使用PyPOTS生态帮助完成繁琐的数据预处理
-import numpy as np
-from sklearn.preprocessing import StandardScaler
-from pygrinder import mcar
-from pypots.data import load_specific_dataset
-data = load_specific_dataset('physionet_2012')  # PyPOTS将自动下载并加载和处理数据
-X = data['X']
-num_samples = len(X['RecordID'].unique())
-X = X.drop(['RecordID', 'Time'], axis = 1)
-X = StandardScaler().fit_transform(X.to_numpy())
-X = X.reshape(num_samples, 48, -1)
-X_ori = X  # keep X_ori for validation
-X = mcar(X, 0.1)  # 随机掩盖观测值的10%，作为基准数据
-dataset = {"X": X}  # X用于模型输入
-print(X.shape)  # X的形状为(11988, 48, 37), 即11988个样本，每个样本有48个步长(time steps)和37个特征(features)
-
-# 模型训练。PyPOTS的好戏上演了！
-from pypots.imputation import SAITS
-from pypots.utils.metrics import calc_mae
-saits = SAITS(n_steps=48, n_features=37, n_layers=2, d_model=256, n_heads=4, d_k=64, d_v=64, d_ffn=128, dropout=0.1, epochs=10)
-# 因为基准数据对模型不可知，将整个数据集作为训练集, 也可以把数据集分为训练/验证/测试集
-saits.fit(dataset)  # 基于数据集训练模型
-imputation = saits.impute(dataset)  # 插补数据集中原始缺失部分和我们上面人为遮蔽缺失的基准数据部分
-indicating_mask = np.isnan(X) ^ np.isnan(X_ori)  # 用于计算插补误差的掩码矩阵
-mae = calc_mae(imputation, np.nan_to_num(X_ori), indicating_mask)  # 计算人为遮掩部分数据的平均绝对误差MAE
-saits.save("save_it_here/saits_physionet2012.pypots")  # 保存模型
-saits.load("save_it_here/saits_physionet2012.pypots")  # 你随时可以重新加载保存的模型文件以进行后续的插补或训练
-```
-
-</details>
-
-## ❖ 引用PyPOTS
-
-> [!TIP]
-> **[2024年6月更新]** 😎
-> 第一个全面的时间序列插补基准论文[TSI-Bench: Benchmarking Time Series Imputation](https://arxiv.org/abs/2406.12747)
-> 现在来了。
-> 所有代码开源在[Awesome_Imputation](https://github.com/WenjieDu/Awesome_Imputation)
-> 仓库中。通过近35,000个实验，我们对28种imputation方法，3种缺失模式(点，序列，块)，各种缺失率，和8个真实数据集进行了全面的基准研究。
->
-> **[2024年2月更新]** 🎉
-> 我们的综述论文[Deep Learning for Multivariate Time Series Imputation: A Survey](https://arxiv.org/abs/2402.04059)
-> 已在 arXiv 上发布。我们全面调研总结了最新基于深度学习的时间序列插补方法文献并对现有的方法进行分类，此外，还讨论了该领域当前的挑战和未来发展方向。
-
-PyPOTS的论文可以[在arXiv上获取](https://arxiv.org/abs/2305.18811)，其5页的短版论文已被第9届SIGKDD international workshop
-on
-Mining and Learning from Time Series ([MiLeTS'23](https://kdd-milets.github.io/milets2023/))收录，与此同时，
-PyPOTS也已被纳入[PyTorch Ecosystem](https://pytorch.org/ecosystem/)。我们正在努力将其发表在更具影响力的学术刊物上，
-如JMLR (track for [Machine Learning Open Source Software](https://www.jmlr.org/mloss/))。
-如果你在工作中使用了PyPOTS，请按照以下格式引用我们的论文并为将项目设为星标🌟，以便让更多人关注到它，对此我们深表感谢🤗。
-
-据不完全统计，该[列表](https://scholar.google.com/scholar?as_ylo=2022&q=%E2%80%9CPyPOTS%E2%80%9D&hl=en>)
-为当前使用PyPOTS并在其论文中引用PyPOTS的科学研究项目
-
-```bibtex
-@article{du2023pypots,
-    title = {{PyPOTS: a Python toolbox for data mining on Partially-Observed Time Series}},
-    author = {Wenjie Du},
-    journal = {arXiv preprint arXiv:2305.18811},
-    year = {2023},
-}
-```
-
-或者
-> Wenjie Du. (2023).
-> PyPOTS: a Python toolbox for data mining on Partially-Observed Time Series.
-> arXiv, abs/2305.18811. https://arxiv.org/abs/2305.18811
-
-## ❖ 贡献声明
-
-非常欢迎你为这个激动人心的项目做出贡献！
-
-通过提交你的代码，你将：
-
-1. 把你开发完善的模型直接提供给PyPOTS的所有用户使用，让你的工作更加广为人知。
-   请查看我们的[收录标准](https://docs.pypots.com/en/latest/faq.html#inclusion-criteria)。
-   你也可以利用项目文件中的模板`template`(如：
-   [pypots/imputation/template](https://github.com/WenjieDu/PyPOTS/tree/main/pypots/imputation/template))快速启动你的开发;
-2. 成为[PyPOTS贡献者](https://github.com/WenjieDu/PyPOTS/graphs/contributors)之一，
-   并在[PyPOTS网站](https://pypots.com/about/#volunteer-developers)上被列为志愿开发者；
-3. 在PyPOTS发布新版本的[更新日志](https://github.com/WenjieDu/PyPOTS/releases)中被提及；
-
-你也可以通过为该项目设置星标🌟，帮助更多人关注它。你的星标🌟既是对PyPOTS的认可，也是对PyPOTS发展所做出的重要贡献！
-
-<details open>
-<summary>
-    <b><i>
-    👏 点击这里可以查看PyPOTS当前的星标者和分支者<br>
-   我们为拥有越来越多的出色用户以及更多的星标✨而感到自豪：
-    </i></b>
-</summary>
-<a href="https://github.com/WenjieDu/PyPOTS/stargazers">
-    <img alt="PyPOTS stargazers" src="http://reporoster.com/stars/dark/WenjieDu/PyPOTS">
-</a>
-<br>
-<a href="https://github.com/WenjieDu/PyPOTS/network/members">
-    <img alt="PyPOTS forkers" src="http://reporoster.com/forks/dark/WenjieDu/PyPOTS">
-</a>
-</details>
-
-👀请在[PyPOTS网站](https://pypots.com/users/)上查看我们用户所属机构的完整列表！
-
-## ❖ 社区组织
-
-我们非常关心用户的反馈，因此我们正在建立PyPOTS社区:
-
-- [Slack](https://join.slack.com/t/pypots-org/shared_invite/zt-1gq6ufwsi-p0OZdW~e9UW_IA4_f1OfxA):
-  你可以在这里进行日常讨论、问答以及与我们的开发团队交流；
-- [领英](https://www.linkedin.com/company/pypots)：你可以在这里获取官方公告和新闻；
-- [微信公众号](https://mp.weixin.qq.com/s/X3ukIgL1QpNH8ZEXq1YifA)：你可以关注官方公众号并加入微信群聊参与讨论以及获取最新动态；
-
-如果你有任何建议、想法、或打算分享与时间序列相关的论文，欢迎加入我们！
-PyPOTS社区是一个开放、透明、友好的社区，让我们共同努力建设并改进PyPOTS！
-
-
-[//]: # (Use APA reference style below)
-<<<<<<< HEAD
-[^1]: Du, W., Cote, D., & Liu, Y. (2023). [SAITS: Self-Attention-based Imputation for Time Series](https://doi.org/10.1016/j.eswa.2023.119619). *Expert systems with applications*.
-[^2]: Vaswani, A., Shazeer, N.M., Parmar, N., Uszkoreit, J., Jones, L., Gomez, A.N., Kaiser, L., & Polosukhin, I. (2017). [Attention is All you Need](https://papers.nips.cc/paper/2017/hash/3f5ee243547dee91fbd053c1c4a845aa-Abstract.html). *NeurIPS 2017*.
-[^3]: Cao, W., Wang, D., Li, J., Zhou, H., Li, L., & Li, Y. (2018). [BRITS: Bidirectional Recurrent Imputation for Time Series](https://papers.nips.cc/paper/2018/hash/734e6bfcd358e25ac1db0a4241b95651-Abstract.html). *NeurIPS 2018*.
-[^4]: Che, Z., Purushotham, S., Cho, K., Sontag, D.A., & Liu, Y. (2018). [Recurrent Neural Networks for Multivariate Time Series with Missing Values](https://www.nature.com/articles/s41598-018-24271-9). *Scientific Reports*.
-[^5]: Zhang, X., Zeman, M., Tsiligkaridis, T., & Zitnik, M. (2022). [Graph-Guided Network for Irregularly Sampled Multivariate Time Series](https://arxiv.org/abs/2110.05357). *ICLR 2022*.
-[^6]: Ma, Q., Chen, C., Li, S., & Cottrell, G. W. (2021). [Learning Representations for Incomplete Time Series Clustering](https://ojs.aaai.org/index.php/AAAI/article/view/17070). *AAAI 2021*.
-[^7]: Jong, J.D., Emon, M.A., Wu, P., Karki, R., Sood, M., Godard, P., Ahmad, A., Vrooman, H.A., Hofmann-Apitius, M., & Fröhlich, H. (2019). [Deep learning for clustering of multivariate clinical patient trajectories with missing values](https://academic.oup.com/gigascience/article/8/11/giz134/5626377). *GigaScience*.
-[^8]: Chen, X., & Sun, L. (2021). [Bayesian Temporal Factorization for Multidimensional Time Series Prediction](https://arxiv.org/abs/1910.06366). *IEEE transactions on pattern analysis and machine intelligence*.
-[^9]: Yoon, J., Zame, W. R., & van der Schaar, M. (2019). [Estimating Missing Data in Temporal Data Streams Using Multi-Directional Recurrent Neural Networks](https://ieeexplore.ieee.org/document/8485748). *IEEE Transactions on Biomedical Engineering*.
-[^10]: Miao, X., Wu, Y., Wang, J., Gao, Y., Mao, X., & Yin, J. (2021). [Generative Semi-supervised Learning for Multivariate Time Series Imputation](https://ojs.aaai.org/index.php/AAAI/article/view/17086). *AAAI 2021*.
-[^11]: Fortuin, V., Baranchuk, D., Raetsch, G. & Mandt, S. (2020). [GP-VAE: Deep Probabilistic Time Series Imputation](https://proceedings.mlr.press/v108/fortuin20a.html). *AISTATS 2020*.
-[^12]: Tashiro, Y., Song, J., Song, Y., & Ermon, S. (2021). [CSDI: Conditional Score-based Diffusion Models for Probabilistic Time Series Imputation](https://proceedings.neurips.cc/paper/2021/hash/cfe8504bda37b575c70ee1a8276f3486-Abstract.html). *NeurIPS 2021*.
-[^13]: Rubin, D. B. (1976). [Inference and missing data](https://academic.oup.com/biomet/article-abstract/63/3/581/270932). *Biometrika*.
-[^14]: Wu, H., Hu, T., Liu, Y., Zhou, H., Wang, J., & Long, M. (2023). [TimesNet: Temporal 2d-variation modeling for general time series analysis](https://openreview.net/forum?id=ju_Uqw384Oq). *ICLR 2023*
-[^15]: Wu, H., Xu, J., Wang, J., & Long, M. (2021). [Autoformer: Decomposition transformers with auto-correlation for long-term series forecasting](https://proceedings.neurips.cc/paper/2021/hash/bcc0d400288793e8bdcd7c19a8ac0c2b-Abstract.html). *NeurIPS 2021*.
-[^16]: Zhang, Y., & Yan, J. (2023). [Crossformer: Transformer utilizing cross-dimension dependency for multivariate time series forecasting](https://openreview.net/forum?id=vSVLM2j9eie). *ICLR 2023*.
-[^17]: Zeng, A., Chen, M., Zhang, L., & Xu, Q. (2023). [Are transformers effective for time series forecasting?](https://ojs.aaai.org/index.php/AAAI/article/view/26317). *AAAI 2023*
-[^18]: Nie, Y., Nguyen, N. H., Sinthong, P., & Kalagnanam, J. (2023). [A time series is worth 64 words: Long-term forecasting with transformers](https://openreview.net/forum?id=Jbdc0vTOcol). *ICLR 2023*
-[^19]: Woo, G., Liu, C., Sahoo, D., Kumar, A., & Hoi, S. (2023). [ETSformer: Exponential Smoothing Transformers for Time-series Forecasting](https://openreview.net/forum?id=5m_3whfo483).  *ICLR 2023*
-[^20]: Zhou, T., Ma, Z., Wen, Q., Wang, X., Sun, L., & Jin, R. (2022). [FEDformer: Frequency enhanced decomposed transformer for long-term series forecasting](https://proceedings.mlr.press/v162/zhou22g.html). *ICML 2022*.
-[^21]: Zhou, H., Zhang, S., Peng, J., Zhang, S., Li, J., Xiong, H., & Zhang, W. (2021). [Informer: Beyond efficient transformer for long sequence time-series forecasting](https://ojs.aaai.org/index.php/AAAI/article/view/17325). *AAAI 2021*.
-[^22]: Zhou, T., Ma, Z., Wen, Q., Sun, L., Yao, T., Yin, W., & Jin, R. (2022). [FiLM: Frequency improved Legendre Memory Model for Long-term Time Series Forecasting](https://proceedings.neurips.cc/paper_files/paper/2022/hash/524ef58c2bd075775861234266e5e020-Abstract-Conference.html). *NeurIPS 2022*.
-[^23]: Yi, K., Zhang, Q., Fan, W., Wang, S., Wang, P., He, H., An, N., Lian, D., Cao, L., & Niu, Z. (2023). [Frequency-domain MLPs are More Effective Learners in Time Series Forecasting](https://proceedings.neurips.cc/paper_files/paper/2023/hash/f1d16af76939f476b5f040fd1398c0a3-Abstract-Conference.html). *NeurIPS 2023*.
-[^24]: Liu, Y., Hu, T., Zhang, H., Wu, H., Wang, S., Ma, L., & Long, M. (2024). [iTransformer: Inverted Transformers Are Effective for Time Series Forecasting](https://openreview.net/forum?id=JePfAI8fah). *ICLR 2024*.
-[^25]: Liu, Y., Wu, H., Wang, J., & Long, M. (2022). [Non-stationary Transformers: Exploring the Stationarity in Time Series Forecasting](https://proceedings.neurips.cc/paper_files/paper/2022/hash/4054556fcaa934b0bf76da52cf4f92cb-Abstract-Conference.html). *NeurIPS 2022*.
-[^26]: Liu, S., Yu, H., Liao, C., Li, J., Lin, W., Liu, A. X., & Dustdar, S. (2022). [Pyraformer: Low-Complexity Pyramidal Attention for Long-Range Time Series Modeling and Forecasting](https://openreview.net/forum?id=0EXmFzUn5I). *ICLR 2022*.
-[^27]: Wang, H., Peng, J., Huang, F., Wang, J., Chen, J., & Xiao, Y. (2023). [MICN: Multi-scale Local and Global Context Modeling for Long-term Series Forecasting](https://openreview.net/forum?id=zt53IDUR1U). *ICLR 2023*.
-[^28]: Das, A., Kong, W., Leach, A., Mathur, S., Sen, R., & Yu, R. (2023). [Long-term Forecasting with TiDE: Time-series Dense Encoder](https://openreview.net/forum?id=pCbC3aQB5W). *TMLR 2023*.
-[^29]: Liu, Y., Li, C., Wang, J., & Long, M. (2023). [Koopa: Learning Non-stationary Time Series Dynamics with Koopman Predictors](https://proceedings.neurips.cc/paper_files/paper/2023/hash/28b3dc0970fa4624a63278a4268de997-Abstract-Conference.html). *NeurIPS 2023*.
-[^30]: Liu, M., Zeng, A., Chen, M., Xu, Z., Lai, Q., Ma, L., & Xu, Q. (2022). [SCINet: Time Series Modeling and Forecasting with Sample Convolution and Interaction](https://proceedings.neurips.cc/paper_files/paper/2022/hash/266983d0949aed78a16fa4782237dea7-Abstract-Conference.html). *NeurIPS 2022*.
-[^31]: Kim, T., Kim, J., Tae, Y., Park, C., Choi, J. H., & Choo, J. (2022). [Reversible Instance Normalization for Accurate Time-Series Forecasting against Distribution Shift](https://openreview.net/forum?id=cGDAkQo1C0p). *ICLR 2022*.
-[^32]: Kitaev, N., Kaiser, Ł., & Levskaya, A. (2020). [Reformer: The Efficient Transformer](https://openreview.net/forum?id=0EXmFzUn5I). *ICLR 2020*.
-[^33]: Cao, D., Wang, Y., Duan, J., Zhang, C., Zhu, X., Huang, C., Tong, Y., Xu, B., Bai, J., Tong, J., & Zhang, Q. (2020). [Spectral Temporal Graph Neural Network for Multivariate Time-series Forecasting](https://proceedings.neurips.cc/paper/2020/hash/cdf6581cb7aca4b7e19ef136c6e601a5-Abstract.html). *NeurIPS 2020*.
-[^34]: Nie, T., Qin, G., Mei, Y., & Sun, J. (2024). [ImputeFormer: Low Rankness-Induced Transformers for Generalizable Spatiotemporal Imputation](https://arxiv.org/abs/2312.01728). *KDD 2024*.
-[^35]: Bai, S., Kolter, J. Z., & Koltun, V. (2018). [An empirical evaluation of generic convolutional and recurrent networks for sequence modeling](https://arxiv.org/abs/1803.01271). *arXiv 2018*.
-[^36]: Gungnir项目，世界上第一个时间序列多任务大模型，将很快与大家见面。🚀 数据集存在缺少值且样本长短不一？多任务建模场景困难？都不再是问题，让我们的大模型来帮你解决。我们将在近期开放公测申请 ;-) 关注我们，敬请期待!
-       <a href="https://time-series.ai"><img src="https://time-series.ai/static/figs/robot.svg" width="20px" align="center"> Time-Series.AI</a>
-[^37]: Wang, S., Wu, H., Shi, X., Hu, T., Luo, H., Ma, L., ... & ZHOU, J. (2024). [TimeMixer: Decomposable Multiscale Mixing for Time Series Forecasting](https://openreview.net/forum?id=7oLshfEIC2). *ICLR 2024*
-[^38]: Luo, D., & Wang X. (2024). [ModernTCN: A Modern Pure Convolution Structure for General Time Series Analysis](https://openreview.net/forum?id=vpJMJerXHU). *ICLR 2024*
-
-=======
-[^1]: Du, W., Cote, D., & Liu, Y. (2023).
-[SAITS: Self-Attention-based Imputation for Time Series](https://doi.org/10.1016/j.eswa.2023.119619).
-*Expert systems with applications*.
-[^2]: Vaswani, A., Shazeer, N.M., Parmar, N., Uszkoreit, J., Jones, L., Gomez, A.N., Kaiser, L., & Polosukhin, I. (
-2017).
-[Attention is All you Need](https://papers.nips.cc/paper/2017/hash/3f5ee243547dee91fbd053c1c4a845aa-Abstract.html).
-*NeurIPS 2017*.
-[^3]: Cao, W., Wang, D., Li, J., Zhou, H., Li, L., & Li, Y. (2018).
-[BRITS: Bidirectional Recurrent Imputation for Time Series](https://papers.nips.cc/paper/2018/hash/734e6bfcd358e25ac1db0a4241b95651-Abstract.html).
-*NeurIPS 2018*.
-[^4]: Che, Z., Purushotham, S., Cho, K., Sontag, D.A., & Liu, Y. (2018).
-[Recurrent Neural Networks for Multivariate Time Series with Missing Values](https://www.nature.com/articles/s41598-018-24271-9).
-*Scientific Reports*.
-[^5]: Zhang, X., Zeman, M., Tsiligkaridis, T., & Zitnik, M. (2022).
-[Graph-Guided Network for Irregularly Sampled Multivariate Time Series](https://arxiv.org/abs/2110.05357). *ICLR 2022*.
-[^6]: Ma, Q., Chen, C., Li, S., & Cottrell, G. W. (2021).
-[Learning Representations for Incomplete Time Series Clustering](https://ojs.aaai.org/index.php/AAAI/article/view/17070).
-*AAAI 2021*.
-[^7]: Jong, J.D., Emon, M.A., Wu, P., Karki, R., Sood, M., Godard, P., Ahmad, A., Vrooman, H.A., Hofmann-Apitius, M., &
-Fröhlich, H. (2019).
-[Deep learning for clustering of multivariate clinical patient trajectories with missing values](https://academic.oup.com/gigascience/article/8/11/giz134/5626377).
-*GigaScience*.
-[^8]: Chen, X., & Sun, L. (2021).
-[Bayesian Temporal Factorization for Multidimensional Time Series Prediction](https://arxiv.org/abs/1910.06366).
-*IEEE transactions on pattern analysis and machine intelligence*.
-[^9]: Yoon, J., Zame, W. R., & van der Schaar, M. (2019).
-[Estimating Missing Data in Temporal Data Streams Using Multi-Directional Recurrent Neural Networks](https://ieeexplore.ieee.org/document/8485748).
-*IEEE Transactions on Biomedical Engineering*.
-[^10]: Miao, X., Wu, Y., Wang, J., Gao, Y., Mao, X., & Yin, J. (2021).
-[Generative Semi-supervised Learning for Multivariate Time Series Imputation](https://ojs.aaai.org/index.php/AAAI/article/view/17086).
-*AAAI 2021*.
-[^11]: Fortuin, V., Baranchuk, D., Raetsch, G. & Mandt, S. (2020).
-[GP-VAE: Deep Probabilistic Time Series Imputation](https://proceedings.mlr.press/v108/fortuin20a.html).
-*AISTATS 2020*.
-[^12]: Tashiro, Y., Song, J., Song, Y., & Ermon, S. (2021).
-[CSDI: Conditional Score-based Diffusion Models for Probabilistic Time Series Imputation](https://proceedings.neurips.cc/paper/2021/hash/cfe8504bda37b575c70ee1a8276f3486-Abstract.html).
-*NeurIPS 2021*.
-[^13]: Rubin, D. B. (1976).
-[Inference and missing data](https://academic.oup.com/biomet/article-abstract/63/3/581/270932).
-*Biometrika*.
-[^14]: Wu, H., Hu, T., Liu, Y., Zhou, H., Wang, J., & Long, M. (2023).
-[TimesNet: Temporal 2d-variation modeling for general time series analysis](https://openreview.net/forum?id=ju_Uqw384Oq).
-*ICLR 2023*
-[^15]: Wu, H., Xu, J., Wang, J., & Long, M. (2021).
-[Autoformer: Decomposition transformers with auto-correlation for long-term series forecasting](https://proceedings.neurips.cc/paper/2021/hash/bcc0d400288793e8bdcd7c19a8ac0c2b-Abstract.html).
-*NeurIPS 2021*.
-[^16]: Zhang, Y., & Yan, J. (2023).
-[Crossformer: Transformer utilizing cross-dimension dependency for multivariate time series forecasting](https://openreview.net/forum?id=vSVLM2j9eie).
-*ICLR 2023*.
-[^17]: Zeng, A., Chen, M., Zhang, L., & Xu, Q. (2023).
-[Are transformers effective for time series forecasting?](https://ojs.aaai.org/index.php/AAAI/article/view/26317).
-*AAAI 2023*
-[^18]: Nie, Y., Nguyen, N. H., Sinthong, P., & Kalagnanam, J. (2023).
-[A time series is worth 64 words: Long-term forecasting with transformers](https://openreview.net/forum?id=Jbdc0vTOcol).
-*ICLR 2023*
-[^19]: Woo, G., Liu, C., Sahoo, D., Kumar, A., & Hoi, S. (2023).
-[ETSformer: Exponential Smoothing Transformers for Time-series Forecasting](https://openreview.net/forum?id=5m_3whfo483).
-*ICLR 2023*
-[^20]: Zhou, T., Ma, Z., Wen, Q., Wang, X., Sun, L., & Jin, R. (2022).
-[FEDformer: Frequency enhanced decomposed transformer for long-term series forecasting](https://proceedings.mlr.press/v162/zhou22g.html).
-*ICML 2022*.
-[^21]: Zhou, H., Zhang, S., Peng, J., Zhang, S., Li, J., Xiong, H., & Zhang, W. (2021).
-[Informer: Beyond efficient transformer for long sequence time-series forecasting](https://ojs.aaai.org/index.php/AAAI/article/view/17325).
-*AAAI 2021*.
-[^22]: Zhou, T., Ma, Z., Wen, Q., Sun, L., Yao, T., Yin, W., & Jin, R. (2022).
-[FiLM: Frequency improved Legendre Memory Model for Long-term Time Series Forecasting](https://proceedings.neurips.cc/paper_files/paper/2022/hash/524ef58c2bd075775861234266e5e020-Abstract-Conference.html).
-*NeurIPS 2022*.
-[^23]: Yi, K., Zhang, Q., Fan, W., Wang, S., Wang, P., He, H., An, N., Lian, D., Cao, L., & Niu, Z. (2023).
-[Frequency-domain MLPs are More Effective Learners in Time Series Forecasting](https://proceedings.neurips.cc/paper_files/paper/2023/hash/f1d16af76939f476b5f040fd1398c0a3-Abstract-Conference.html).
-*NeurIPS 2023*.
-[^24]: Liu, Y., Hu, T., Zhang, H., Wu, H., Wang, S., Ma, L., & Long, M. (2024).
-[iTransformer: Inverted Transformers Are Effective for Time Series Forecasting](https://openreview.net/forum?id=JePfAI8fah).
-*ICLR 2024*.
-[^25]: Liu, Y., Wu, H., Wang, J., & Long, M. (2022).
-[Non-stationary Transformers: Exploring the Stationarity in Time Series Forecasting](https://proceedings.neurips.cc/paper_files/paper/2022/hash/4054556fcaa934b0bf76da52cf4f92cb-Abstract-Conference.html).
-*NeurIPS 2022*.
-[^26]: Liu, S., Yu, H., Liao, C., Li, J., Lin, W., Liu, A. X., & Dustdar, S. (2022).
-[Pyraformer: Low-Complexity Pyramidal Attention for Long-Range Time Series Modeling and Forecasting](https://openreview.net/forum?id=0EXmFzUn5I).
-*ICLR 2022*.
-[^27]: Wang, H., Peng, J., Huang, F., Wang, J., Chen, J., & Xiao, Y. (2023).
-[MICN: Multi-scale Local and Global Context Modeling for Long-term Series Forecasting](https://openreview.net/forum?id=zt53IDUR1U).
-*ICLR 2023*.
-[^28]: Das, A., Kong, W., Leach, A., Mathur, S., Sen, R., & Yu, R. (2023).
-[Long-term Forecasting with TiDE: Time-series Dense Encoder](https://openreview.net/forum?id=pCbC3aQB5W).
-*TMLR 2023*.
-[^29]: Liu, Y., Li, C., Wang, J., & Long, M. (2023).
-[Koopa: Learning Non-stationary Time Series Dynamics with Koopman Predictors](https://proceedings.neurips.cc/paper_files/paper/2023/hash/28b3dc0970fa4624a63278a4268de997-Abstract-Conference.html).
-*NeurIPS 2023*.
-[^30]: Liu, M., Zeng, A., Chen, M., Xu, Z., Lai, Q., Ma, L., & Xu, Q. (2022).
-[SCINet: Time Series Modeling and Forecasting with Sample Convolution and Interaction](https://proceedings.neurips.cc/paper_files/paper/2022/hash/266983d0949aed78a16fa4782237dea7-Abstract-Conference.html).
-*NeurIPS 2022*.
-[^31]: Kim, T., Kim, J., Tae, Y., Park, C., Choi, J. H., & Choo, J. (2022).
-[Reversible Instance Normalization for Accurate Time-Series Forecasting against Distribution Shift](https://openreview.net/forum?id=cGDAkQo1C0p).
-*ICLR 2022*.
-[^32]: Kitaev, N., Kaiser, Ł., & Levskaya, A. (2020).
-[Reformer: The Efficient Transformer](https://openreview.net/forum?id=0EXmFzUn5I).
-*ICLR 2020*.
-[^33]: Cao, D., Wang, Y., Duan, J., Zhang, C., Zhu, X., Huang, C., Tong, Y., Xu, B., Bai, J., Tong, J., & Zhang, Q. (
-2020).
-[Spectral Temporal Graph Neural Network for Multivariate Time-series Forecasting](https://proceedings.neurips.cc/paper/2020/hash/cdf6581cb7aca4b7e19ef136c6e601a5-Abstract.html).
-*NeurIPS 2020*.
-[^34]: Nie, T., Qin, G., Mei, Y., & Sun, J. (2024).
-[ImputeFormer: Low Rankness-Induced Transformers for Generalizable Spatiotemporal Imputation](https://arxiv.org/abs/2312.01728).
-*KDD 2024*.
-[^35]: Bai, S., Kolter, J. Z., & Koltun, V. (2018).
-[An empirical evaluation of generic convolutional and recurrent networks for sequence modeling](https://arxiv.org/abs/1803.01271).
-*arXiv 2018*.
-[^36]: Project Gungnir, the world 1st LLM for time-series multitask modeling, will meet you soon. 🚀 Missing values and
-variable lengths in your datasets?
-Hard to perform multitask learning with your time series? Not problems no longer. We'll open application for public beta
-test recently ;-) Follow us, and stay tuned!
-<a href="https://time-series.ai"><img src="https://time-series.ai/static/figs/robot.svg" width="20px" align="center">
-Time-Series.AI</a>
-[^37]: Wang, S., Wu, H., Shi, X., Hu, T., Luo, H., Ma, L., ... & ZHOU, J. (2024).
-[TimeMixer: Decomposable Multiscale Mixing for Time Series Forecasting](https://openreview.net/forum?id=7oLshfEIC2).
-*ICLR 2024*.
-[^38]: Luo, D., & Wang X. (2024).
-[ModernTCN: A Modern Pure Convolution Structure for General Time Series Analysis](https://openreview.net/forum?id=vpJMJerXHU).
-*ICLR 2024*.
-[^39]: Zhan, T., He, Y., Li, Z., & Deng, Y. (2024).
-[Time Evidence Fusion Network: Multi-source View in Long-Term Time Series Forecasting](https://arxiv.org/abs/2405.06419).
-*arXiv 2024*.
-[^40]: [Wikipedia: Linear interpolation](https://en.wikipedia.org/wiki/Linear_interpolation)
->>>>>>> 9c18cdcc
+<a href="https://github.com/WenjieDu/PyPOTS">
+    <img src="https://pypots.com/figs/pypots_logos/PyPOTS/logo_FFBG.svg" width="200" align="right">
+</a>
+
+<h3 align="center">欢迎来到PyPOTS</h3>
+
+<p align="center"><i>一个使用机器学习建模部分观测时间序列(POTS)的Python算法工具库</i></p>
+
+<p align="center">
+    <a href="https://docs.pypots.com/en/latest/install.html#reasons-of-version-limitations-on-dependencies">
+       <img alt="Python version" src="https://img.shields.io/badge/Python-v3.8+-E97040?logo=python&logoColor=white">
+    </a>
+    <a href="https://github.com/WenjieDu/PyPOTS">
+        <img alt="powered by Pytorch" src="https://img.shields.io/badge/PyTorch-%E2%9D%A4%EF%B8%8F-F8C6B5?logo=pytorch&logoColor=white">
+    </a>
+    <a href="https://github.com/WenjieDu/PyPOTS/releases">
+        <img alt="the latest release version" src="https://img.shields.io/github/v/release/wenjiedu/pypots?color=EE781F&include_prereleases&label=Release&logo=github&logoColor=white">
+    </a>
+    <a href="https://github.com/WenjieDu/PyPOTS/blob/main/LICENSE">
+        <img alt="BSD-3 license" src="https://img.shields.io/badge/License-BSD--3-E9BB41?logo=opensourceinitiative&logoColor=white">
+    </a>
+    <a href="https://github.com/WenjieDu/PyPOTS#-community">
+        <img alt="Community" src="https://img.shields.io/badge/join_us-community!-C8A062">
+    </a>
+    <a href="https://github.com/WenjieDu/PyPOTS/graphs/contributors">
+        <img alt="GitHub contributors" src="https://img.shields.io/github/contributors/wenjiedu/pypots?color=D8E699&label=Contributors&logo=GitHub">
+    </a>
+    <a href="https://star-history.com/#wenjiedu/pypots">
+        <img alt="GitHub Repo stars" src="https://img.shields.io/github/stars/wenjiedu/pypots?logo=None&color=6BB392&label=%E2%98%85%20Stars">
+    </a>
+    <a href="https://github.com/WenjieDu/PyPOTS/network/members">
+        <img alt="GitHub Repo forks" src="https://img.shields.io/github/forks/wenjiedu/pypots?logo=forgejo&logoColor=black&label=Forks">
+    </a>
+    <a href="https://codeclimate.com/github/WenjieDu/PyPOTS">
+        <img alt="Code Climate maintainability" src="https://img.shields.io/codeclimate/maintainability-percentage/WenjieDu/PyPOTS?color=3C7699&label=Maintainability&logo=codeclimate">
+    </a>
+    <a href="https://coveralls.io/github/WenjieDu/PyPOTS">
+        <img alt="Coveralls coverage" src="https://img.shields.io/coverallsCoverage/github/WenjieDu/PyPOTS?branch=main&logo=coveralls&color=75C1C4&label=Coverage">
+    </a>
+    <a href="https://github.com/WenjieDu/PyPOTS/actions/workflows/testing_ci.yml">
+        <img alt="GitHub Testing" src="https://img.shields.io/github/actions/workflow/status/wenjiedu/pypots/testing_ci.yml?logo=circleci&color=C8D8E1&label=CI">
+    </a>
+    <a href="https://docs.pypots.com">
+        <img alt="Docs building" src="https://img.shields.io/readthedocs/pypots?logo=readthedocs&label=Docs&logoColor=white&color=395260">
+    </a>
+    <a href="https://anaconda.org/conda-forge/pypots">
+        <img alt="Conda downloads" src="https://img.shields.io/endpoint?url=https://pypots.com/figs/downloads_badges/conda_pypots_downloads.json">
+    </a>
+    <a href="https://pepy.tech/project/pypots">
+        <img alt="PyPI downloads" src="https://img.shields.io/endpoint?url=https://pypots.com/figs/downloads_badges/pypi_pypots_downloads.json">
+    </a>
+    <a href="https://arxiv.org/abs/2305.18811">
+        <img alt="arXiv DOI" src="https://img.shields.io/badge/DOI-10.48550/arXiv.2305.18811-F8F7F0">
+    </a>
+    <a href="https://github.com/WenjieDu/PyPOTS/blob/main/README.md">
+        <img alt="README in English" src="https://pypots.com/figs/pypots_logos/readme/US.svg">
+    </a>
+    <a href="https://github.com/WenjieDu/PyPOTS/blob/main/README_zh.md">
+        <img alt="README in Chinese" src="https://pypots.com/figs/pypots_logos/readme/CN.svg">
+    </a>
+    <a href="https://github.com/WenjieDu/PyPOTS">
+        <img alt="PyPOTS Hits" src="https://hits.seeyoufarm.com/api/count/incr/badge.svg?url=https%3A%2F%2Fgithub.com%2FPyPOTS%2FPyPOTS&count_bg=%23009A0A&title_bg=%23555555&icon=&icon_color=%23E7E7E7&title=Hits&edge_flat=false">
+    </a>
+</p>
+
+⦿ `开发背景`: 由于传感器故障、通信异常以及不可预见的未知原因，在现实环境中收集的时间序列数据普遍存在缺失值，
+这使得部分观测时间序列（partially-observed time series，简称为POTS）成为现实世界数据的建模中普遍存在的问题。
+数据缺失会严重阻碍数据的高级分析、建模、与后续应用，所以如何直接面向POTS建模成为一个亟需解决的问题。
+尽管关于在POTS上进行不同任务的机器学习算法已经有了不少的研究，但当前没有专门针对POTS建模开发的工具箱。
+因此，旨在填补该领域空白的“PyPOTS”工具箱应运而生。
+
+⦿ `应用意义`: PyPOTS（发音为"Pie Pots"）是一个易上手的工具箱，工程师和研究人员可以通过PyPOTS轻松地处理POTS数据建模问题，
+进而将注意力更多地聚焦在要解决的核心问题上。PyPOTS会持续不断的更新关于部分观测多变量时间序列的经典算法和先进算法。
+除此之外，PyPOTS还提供了统一的应用程序接口,详细的算法学习指南和应用示例。
+
+🤗 如果你认为PyPOTS有用，请星标🌟该项目来帮助更多人注意到PyPOTS的存在。
+如果PyPOTS对你的研究有帮助，请在你的研究中[引用PyPOTS](#-引用pypots)。
+这是对我们开源研究工作的最大支持，谢谢！
+
+该说明文档的后续内容如下:
+[**❖ 支持的算法**](#-支持的算法),
+[**❖ PyPOTS生态系统**](#-pypots生态系统),
+[**❖ 安装教程**](#-安装教程),
+[**❖ 使用案例**](#-使用案例),
+[**❖ 引用PyPOTS**](#-引用pypots),
+[**❖ 贡献声明**](#-贡献声明),
+[**❖ 社区组织**](#-社区组织)。
+
+## ❖ 支持的算法
+
+PyPOTS当前支持多变量POTS数据的插补，预测，分类，聚类以及异常检测五类任务。下表描述了当前PyPOTS中所集成的算法以及对应不同任务的可用性。
+符号`✅`表示该算法当前可用于相应的任务（注意，目前模型尚不支持的任务在未来版本中可能会逐步添加，敬请关注！)。
+算法的参考文献以及论文链接在该文档底部可以找到。
+
+🌟 自**v0.2**版本开始, PyPOTS中所有神经网络模型都支持超参数调优。该功能基于[微软的NNI](https://github.com/microsoft/nni)
+框架实现。
+你可以通过参考我们的时间序列插补综述项目的代码[Awesome_Imputation](https://github.com/WenjieDu/Awesome_Imputation)
+来了解如何使用PyPOTS调优模型的超参。
+
+🔥 请注意: 表格中名称带有`🧑‍🔧`的模型（例如Transformer, iTransformer, Informer等）在它们的原始论文中并非作为可以处理POTS数据的算法提出，
+所以这些模型的输入中不能带有缺失值，无法接受POTS数据作为输入，更加不是插补算法。
+**为了使上述模型能够适用于POTS数据，我们采用了与[SAITS论文](https://arxiv.org/pdf/2202.08516)[^1]
+中相同的embedding策略和训练方法（ORT+MIT）对它们进行改进**。
+
+| **类型**        | **算法**                                                                                                                           | **插补** | **预测** | **分类** | **聚类** | **异常检测** | **年份 - 刊物**        |
+|:--------------|:---------------------------------------------------------------------------------------------------------------------------------|:------:|:------:|:------:|:------:|:--------:|:-------------------|
+| LLM           | <a href="https://time-series.ai"><img src="https://time-series.ai/static/figs/robot.svg" width="26px"> Time-Series.AI</a>  [^36] |   ✅    |   ✅    |   ✅    |   ✅    |    ✅     | `Later in 2024`    |
+| Neural Net    | TEFN🧑‍🔧[^39]                                                                                                                   |   ✅    |        |        |        |          | `2024 - arXiv`     |
+| Neural Net    | TimeMixer[^37]                                                                                                                   |   ✅    |        |        |        |          | `2024 - ICLR`      |
+| Neural Net    | iTransformer🧑‍🔧[^24]                                                                                                           |   ✅    |        |        |        |          | `2024 - ICLR`      |
+| Neural Net    | ModernTCN[^38]                                                                                                                   |   ✅    |        |        |        |          | `2024 - ICLR`      |
+| Neural Net    | ImputeFormer🧑‍🔧[^34]                                                                                                           |   ✅    |        |        |        |          | `2024 - KDD`       |
+| Neural Net    | SAITS[^1]                                                                                                                        |   ✅    |        |        |        |          | `2023 - ESWA`      |
+| Neural Net    | FreTS🧑‍🔧[^23]                                                                                                                  |   ✅    |        |        |        |          | `2023 - NeurIPS`   |
+| Neural Net    | Koopa🧑‍🔧[^29]                                                                                                                  |   ✅    |        |        |        |          | `2023 - NeurIPS`   |
+| Neural Net    | Crossformer🧑‍🔧[^16]                                                                                                            |   ✅    |        |        |        |          | `2023 - ICLR`      |
+| Neural Net    | TimesNet[^14]                                                                                                                    |   ✅    |        |        |        |          | `2023 - ICLR`      |
+| Neural Net    | PatchTST🧑‍🔧[^18]                                                                                                               |   ✅    |        |        |        |          | `2023 - ICLR`      |
+| Neural Net    | ETSformer🧑‍🔧[^19]                                                                                                              |   ✅    |        |        |        |          | `2023 - ICLR`      |
+| Neural Net    | MICN🧑‍🔧[^27]                                                                                                                   |   ✅    |        |        |        |          | `2023 - ICLR`      |
+| Neural Net    | DLinear🧑‍🔧[^17]                                                                                                                |   ✅    |        |        |        |          | `2023 - AAAI`      |
+| Neural Net    | TiDE🧑‍🔧[^28]                                                                                                                   |   ✅    |        |        |        |          | `2023 - TMLR`      |
+| Neural Net    | SCINet🧑‍🔧[^30]                                                                                                                 |   ✅    |        |        |        |          | `2022 - NeurIPS`   |
+| Neural Net    | Nonstationary Tr.🧑‍🔧[^25]                                                                                                      |   ✅    |        |        |        |          | `2022 - NeurIPS`   |
+| Neural Net    | FiLM🧑‍🔧[^22]                                                                                                                   |   ✅    |        |        |        |          | `2022 - NeurIPS`   |
+| Neural Net    | RevIN_SCINet🧑‍🔧[^31]                                                                                                           |   ✅    |        |        |        |          | `2022 - ICLR`      |
+| Neural Net    | Pyraformer🧑‍🔧[^26]                                                                                                             |   ✅    |        |        |        |          | `2022 - ICLR`      |
+| Neural Net    | Raindrop[^5]                                                                                                                     |        |        |   ✅    |        |          | `2022 - ICLR`      |
+| Neural Net    | FEDformer🧑‍🔧[^20]                                                                                                              |   ✅    |        |        |        |          | `2022 - ICML`      |
+| Neural Net    | Autoformer🧑‍🔧[^15]                                                                                                             |   ✅    |        |        |        |          | `2021 - NeurIPS`   |
+| Neural Net    | CSDI[^12]                                                                                                                        |   ✅    |   ✅    |        |        |          | `2021 - NeurIPS`   |
+| Neural Net    | Informer🧑‍🔧[^21]                                                                                                               |   ✅    |        |        |        |          | `2021 - AAAI`      |
+| Neural Net    | US-GAN[^10]                                                                                                                      |   ✅    |        |        |        |          | `2021 - AAAI`      |
+| Neural Net    | CRLI[^6]                                                                                                                         |        |        |        |   ✅    |          | `2021 - AAAI`      |
+| Probabilistic | BTTF[^8]                                                                                                                         |        |   ✅    |        |        |          | `2021 - TPAMI`     |
+| Neural Net    | StemGNN🧑‍🔧[^33]                                                                                                                |   ✅    |        |        |        |          | `2020 - NeurIPS`   |
+| Neural Net    | Reformer🧑‍🔧[^32]                                                                                                               |   ✅    |        |        |        |          | `2020 - ICLR`      |
+| Neural Net    | GP-VAE[^11]                                                                                                                      |   ✅    |        |        |        |          | `2020 - AISTATS`   |
+| Neural Net    | VaDER[^7]                                                                                                                        |        |        |        |   ✅    |          | `2019 - GigaSci.`  |
+| Neural Net    | M-RNN[^9]                                                                                                                        |   ✅    |        |        |        |          | `2019 - TBME`      |
+| Neural Net    | BRITS[^3]                                                                                                                        |   ✅    |        |   ✅    |        |          | `2018 - NeurIPS`   |
+| Neural Net    | GRU-D[^4]                                                                                                                        |   ✅    |        |   ✅    |        |          | `2018 - Sci. Rep.` |
+| Neural Net    | TCN🧑‍🔧[^35]                                                                                                                    |   ✅    |        |        |        |          | `2018 - arXiv`     |
+| Neural Net    | Transformer🧑‍🔧[^2]                                                                                                             |   ✅    |        |        |        |          | `2017 - NeurIPS`   |
+| Naive         | Lerp[^40]                                                                                                                        |   ✅    |        |        |        |          |                    |
+| Naive         | LOCF/NOCB                                                                                                                        |   ✅    |        |        |        |          |                    |
+| Naive         | Mean                                                                                                                             |   ✅    |        |        |        |          |                    |
+| Naive         | Median                                                                                                                           |   ✅    |        |        |        |          |                    |
+
+💯 现在贡献你的模型来增加你的研究影响力！PyPOTS的下载量正在迅速增长
+(**[目前PyPI上总共超过30万次且每日超1000的下载](https://www.pepy.tech/projects/pypots)**),
+你的工作将被社区广泛使用和引用。请参阅[贡献指南](#-%E8%B4%A1%E7%8C%AE%E5%A3%B0%E6%98%8E)
+，了解如何将模型包含在PyPOTS中。
+
+## ❖ PyPOTS生态系统
+
+在PyPOTS生态系统中，一切都与我们熟悉的咖啡息息相关，甚至可以将其视为一杯咖啡的诞生过程！
+如你所见，PyPOTS的标志中有一个咖啡壶。除此之外还需要什么呢？请接着看下去、
+
+<a href="https://github.com/WenjieDu/TSDB">
+    <img src="https://pypots.com/figs/pypots_logos/TSDB/logo_FFBG.svg" align="left" width="140" alt="TSDB logo"/>
+</a>
+
+👈 在PyPOTS中，数据可以被看作是咖啡豆，而写的携带缺失值的POTS数据则是不完整的咖啡豆。
+为了让用户能够轻松使用各种开源的时间序列数据集，我们创建了开源时间序列数据集的仓库 Time Series Data Beans (TSDB)
+（可以将其视为咖啡豆仓库），
+TSDB让加载开源时序数据集变得超级简单！访问 [TSDB](https://github.com/WenjieDu/TSDB)，了解更多关于TSDB的信息，目前总共支持172个开源数据集！
+
+<a href="https://github.com/WenjieDu/PyGrinder">
+    <img src="https://pypots.com/figs/pypots_logos/PyGrinder/logo_FFBG.svg" align="right" width="140" alt="PyGrinder logo"/>
+</a>
+
+👉
+为了在真实数据中模拟缺失进而获得不完整的咖啡豆，我们创建了生态系统中的另一个仓库[PyGrinder](https://github.com/WenjieDu/PyGrinder)
+（可以将其视为磨豆机），
+帮助你在数据集中模拟缺失数据，用于评估机器学习算法。根据Robin的理论[^13]，缺失模式分为三类：
+完全随机缺失（missing completely at random，简称为MCAR）、随机缺失（missing at random，简称为MAR）和非随机缺失（missing not at
+random，简称为MNAR ）。
+PyGrinder支持以上所有模式并提供与缺失相关的其他功能函数。通过PyGrinder，你可以仅仅通过一行代码就将模拟缺失引入你的数据集中。
+
+<a href="https://github.com/WenjieDu/BenchPOTS">
+    <img src="https://pypots.com/figs/pypots_logos/BenchPOTS/logo_FFBG.svg" align="left" width="140" alt="BenchPOTS logo"/>
+</a>
+
+👈
+为了评估机器学习算法在POTS数据上的性能，我们创建了生态系统中的另一个仓库[BenchPOTS](https://github.com/WenjieDu/BenchPOTS),
+其提供了标准且统一的数据预处理管道来帮助你在多种任务上衡量不同POTS算法的性能。
+
+<a href="https://github.com/WenjieDu/BrewPOTS">
+    <img src="https://pypots.com/figs/pypots_logos/BrewPOTS/logo_FFBG.svg" align="right" width="140" alt="BrewPOTS logo"/>
+</a>
+
+👉 现在我们有了咖啡豆(beans)、磨豆机(grinder)和咖啡壶(pot)，让我们坐在长凳(bench)上想想如何萃取一杯咖啡呢？
+教程必不可少！考虑到未来的工作量，PyPOTS的相关教程将发布在一个独立的仓库[BrewPOTS](https://github.com/WenjieDu/BrewPOTS)中。
+点击访问查看教程，学习如何萃取你的POTS数据！
+
+<p align="center">
+<a href="https://pypots.com/ecosystem/">
+    <img src="https://pypots.com/figs/pypots_logos/Ecosystem/PyPOTS_Ecosystem_Pipeline.png" width="95%"/>
+</a>
+<br>
+<b>☕️ 欢迎来到 PyPOTS 生态系统 !</b>
+</p>
+
+## ❖ 安装教程
+
+你可以参考PyPOTS文档中的 [安装说明](https://docs.pypots.com/en/latest/install.html) 以获取更详细的指南。
+PyPOTS可以在 [PyPI](https://pypi.python.org/pypi/pypots) 和 [Anaconda](https://anaconda.org/conda-forge/pypots) 上安装。
+你可以按照以下方式安装PyPOTS（同样适用于TSDB以及PyGrinder）：
+
+```bash
+# 通过pip安装
+pip install pypots            # 首次安装
+pip install pypots --upgrade  # 更新为最新版本
+# 利用最新源代码安装最新版本，可能带有尚未正式发布的最新功能
+pip install https://github.com/WenjieDu/PyPOTS/archive/main.zip
+
+# 通过conda安装
+conda install -c conda-forge pypots  # 首次安装
+conda update  -c conda-forge pypots  # 更新为最新版本
+```
+
+## ❖ 使用案例
+
+除了[BrewPOTS](https://github.com/WenjieDu/BrewPOTS)之外, 你还可以在Google Colab
+<a href="https://colab.research.google.com/drive/1HEFjylEy05-r47jRy0H9jiS_WhD0UWmQ">
+<img src="https://img.shields.io/badge/GoogleColab-PyPOTS教程-F9AB00?logo=googlecolab&logoColor=white" alt="Colab tutorials" align="center"/>
+</a>上找到一个简单且快速的入门教程。如果你有其他问题，请参考[PyPOTS文档](https://docs.pypots.com)。
+你也可以在我们的[社区](#-community)中提问，或直接[发起issue](https://github.com/WenjieDu/PyPOTS/issues)。
+
+下面，我们为你演示使用PyPOTS进行POTS数据插补的示例：
+
+<details open>
+<summary><b>点击此处查看 SAITS 模型应用于 PhysioNet2012 数据集插补任务的简单案例:</b></summary>
+
+``` python
+# 数据预处理，使用PyPOTS生态帮助完成繁琐的数据预处理
+import numpy as np
+from sklearn.preprocessing import StandardScaler
+from pygrinder import mcar
+from pypots.data import load_specific_dataset
+data = load_specific_dataset('physionet_2012')  # PyPOTS将自动下载并加载和处理数据
+X = data['X']
+num_samples = len(X['RecordID'].unique())
+X = X.drop(['RecordID', 'Time'], axis = 1)
+X = StandardScaler().fit_transform(X.to_numpy())
+X = X.reshape(num_samples, 48, -1)
+X_ori = X  # keep X_ori for validation
+X = mcar(X, 0.1)  # 随机掩盖观测值的10%，作为基准数据
+dataset = {"X": X}  # X用于模型输入
+print(X.shape)  # X的形状为(11988, 48, 37), 即11988个样本，每个样本有48个步长(time steps)和37个特征(features)
+
+# 模型训练。PyPOTS的好戏上演了！
+from pypots.imputation import SAITS
+from pypots.utils.metrics import calc_mae
+saits = SAITS(n_steps=48, n_features=37, n_layers=2, d_model=256, n_heads=4, d_k=64, d_v=64, d_ffn=128, dropout=0.1, epochs=10)
+# 因为基准数据对模型不可知，将整个数据集作为训练集, 也可以把数据集分为训练/验证/测试集
+saits.fit(dataset)  # 基于数据集训练模型
+imputation = saits.impute(dataset)  # 插补数据集中原始缺失部分和我们上面人为遮蔽缺失的基准数据部分
+indicating_mask = np.isnan(X) ^ np.isnan(X_ori)  # 用于计算插补误差的掩码矩阵
+mae = calc_mae(imputation, np.nan_to_num(X_ori), indicating_mask)  # 计算人为遮掩部分数据的平均绝对误差MAE
+saits.save("save_it_here/saits_physionet2012.pypots")  # 保存模型
+saits.load("save_it_here/saits_physionet2012.pypots")  # 你随时可以重新加载保存的模型文件以进行后续的插补或训练
+```
+
+</details>
+
+## ❖ 引用PyPOTS
+
+> [!TIP]
+> **[2024年6月更新]** 😎
+> 第一个全面的时间序列插补基准论文[TSI-Bench: Benchmarking Time Series Imputation](https://arxiv.org/abs/2406.12747)
+> 现在来了。
+> 所有代码开源在[Awesome_Imputation](https://github.com/WenjieDu/Awesome_Imputation)
+> 仓库中。通过近35,000个实验，我们对28种imputation方法，3种缺失模式(点，序列，块)，各种缺失率，和8个真实数据集进行了全面的基准研究。
+>
+> **[2024年2月更新]** 🎉
+> 我们的综述论文[Deep Learning for Multivariate Time Series Imputation: A Survey](https://arxiv.org/abs/2402.04059)
+> 已在 arXiv 上发布。我们全面调研总结了最新基于深度学习的时间序列插补方法文献并对现有的方法进行分类，此外，还讨论了该领域当前的挑战和未来发展方向。
+
+PyPOTS的论文可以[在arXiv上获取](https://arxiv.org/abs/2305.18811)，其5页的短版论文已被第9届SIGKDD international workshop
+on
+Mining and Learning from Time Series ([MiLeTS'23](https://kdd-milets.github.io/milets2023/))收录，与此同时，
+PyPOTS也已被纳入[PyTorch Ecosystem](https://pytorch.org/ecosystem/)。我们正在努力将其发表在更具影响力的学术刊物上，
+如JMLR (track for [Machine Learning Open Source Software](https://www.jmlr.org/mloss/))。
+如果你在工作中使用了PyPOTS，请按照以下格式引用我们的论文并为将项目设为星标🌟，以便让更多人关注到它，对此我们深表感谢🤗。
+
+据不完全统计，该[列表](https://scholar.google.com/scholar?as_ylo=2022&q=%E2%80%9CPyPOTS%E2%80%9D&hl=en>)
+为当前使用PyPOTS并在其论文中引用PyPOTS的科学研究项目
+
+```bibtex
+@article{du2023pypots,
+    title = {{PyPOTS: a Python toolbox for data mining on Partially-Observed Time Series}},
+    author = {Wenjie Du},
+    journal = {arXiv preprint arXiv:2305.18811},
+    year = {2023},
+}
+```
+
+或者
+> Wenjie Du. (2023).
+> PyPOTS: a Python toolbox for data mining on Partially-Observed Time Series.
+> arXiv, abs/2305.18811. https://arxiv.org/abs/2305.18811
+
+## ❖ 贡献声明
+
+非常欢迎你为这个激动人心的项目做出贡献！
+
+通过提交你的代码，你将：
+
+1. 把你开发完善的模型直接提供给PyPOTS的所有用户使用，让你的工作更加广为人知。
+   请查看我们的[收录标准](https://docs.pypots.com/en/latest/faq.html#inclusion-criteria)。
+   你也可以利用项目文件中的模板`template`(如：
+   [pypots/imputation/template](https://github.com/WenjieDu/PyPOTS/tree/main/pypots/imputation/template))快速启动你的开发;
+2. 成为[PyPOTS贡献者](https://github.com/WenjieDu/PyPOTS/graphs/contributors)之一，
+   并在[PyPOTS网站](https://pypots.com/about/#volunteer-developers)上被列为志愿开发者；
+3. 在PyPOTS发布新版本的[更新日志](https://github.com/WenjieDu/PyPOTS/releases)中被提及；
+
+你也可以通过为该项目设置星标🌟，帮助更多人关注它。你的星标🌟既是对PyPOTS的认可，也是对PyPOTS发展所做出的重要贡献！
+
+<details open>
+<summary>
+    <b><i>
+    👏 点击这里可以查看PyPOTS当前的星标者和分支者<br>
+   我们为拥有越来越多的出色用户以及更多的星标✨而感到自豪：
+    </i></b>
+</summary>
+<a href="https://github.com/WenjieDu/PyPOTS/stargazers">
+    <img alt="PyPOTS stargazers" src="http://reporoster.com/stars/dark/WenjieDu/PyPOTS">
+</a>
+<br>
+<a href="https://github.com/WenjieDu/PyPOTS/network/members">
+    <img alt="PyPOTS forkers" src="http://reporoster.com/forks/dark/WenjieDu/PyPOTS">
+</a>
+</details>
+
+👀请在[PyPOTS网站](https://pypots.com/users/)上查看我们用户所属机构的完整列表！
+
+## ❖ 社区组织
+
+我们非常关心用户的反馈，因此我们正在建立PyPOTS社区:
+
+- [Slack](https://join.slack.com/t/pypots-org/shared_invite/zt-1gq6ufwsi-p0OZdW~e9UW_IA4_f1OfxA):
+  你可以在这里进行日常讨论、问答以及与我们的开发团队交流；
+- [领英](https://www.linkedin.com/company/pypots)：你可以在这里获取官方公告和新闻；
+- [微信公众号](https://mp.weixin.qq.com/s/X3ukIgL1QpNH8ZEXq1YifA)：你可以关注官方公众号并加入微信群聊参与讨论以及获取最新动态；
+
+如果你有任何建议、想法、或打算分享与时间序列相关的论文，欢迎加入我们！
+PyPOTS社区是一个开放、透明、友好的社区，让我们共同努力建设并改进PyPOTS！
+
+
+[//]: # (Use APA reference style below)
+[^1]: Du, W., Cote, D., & Liu, Y. (2023).
+[SAITS: Self-Attention-based Imputation for Time Series](https://doi.org/10.1016/j.eswa.2023.119619).
+*Expert systems with applications*.
+[^2]: Vaswani, A., Shazeer, N.M., Parmar, N., Uszkoreit, J., Jones, L., Gomez, A.N., Kaiser, L., & Polosukhin, I. (
+2017).
+[Attention is All you Need](https://papers.nips.cc/paper/2017/hash/3f5ee243547dee91fbd053c1c4a845aa-Abstract.html).
+*NeurIPS 2017*.
+[^3]: Cao, W., Wang, D., Li, J., Zhou, H., Li, L., & Li, Y. (2018).
+[BRITS: Bidirectional Recurrent Imputation for Time Series](https://papers.nips.cc/paper/2018/hash/734e6bfcd358e25ac1db0a4241b95651-Abstract.html).
+*NeurIPS 2018*.
+[^4]: Che, Z., Purushotham, S., Cho, K., Sontag, D.A., & Liu, Y. (2018).
+[Recurrent Neural Networks for Multivariate Time Series with Missing Values](https://www.nature.com/articles/s41598-018-24271-9).
+*Scientific Reports*.
+[^5]: Zhang, X., Zeman, M., Tsiligkaridis, T., & Zitnik, M. (2022).
+[Graph-Guided Network for Irregularly Sampled Multivariate Time Series](https://arxiv.org/abs/2110.05357). *ICLR 2022*.
+[^6]: Ma, Q., Chen, C., Li, S., & Cottrell, G. W. (2021).
+[Learning Representations for Incomplete Time Series Clustering](https://ojs.aaai.org/index.php/AAAI/article/view/17070).
+*AAAI 2021*.
+[^7]: Jong, J.D., Emon, M.A., Wu, P., Karki, R., Sood, M., Godard, P., Ahmad, A., Vrooman, H.A., Hofmann-Apitius, M., &
+Fröhlich, H. (2019).
+[Deep learning for clustering of multivariate clinical patient trajectories with missing values](https://academic.oup.com/gigascience/article/8/11/giz134/5626377).
+*GigaScience*.
+[^8]: Chen, X., & Sun, L. (2021).
+[Bayesian Temporal Factorization for Multidimensional Time Series Prediction](https://arxiv.org/abs/1910.06366).
+*IEEE transactions on pattern analysis and machine intelligence*.
+[^9]: Yoon, J., Zame, W. R., & van der Schaar, M. (2019).
+[Estimating Missing Data in Temporal Data Streams Using Multi-Directional Recurrent Neural Networks](https://ieeexplore.ieee.org/document/8485748).
+*IEEE Transactions on Biomedical Engineering*.
+[^10]: Miao, X., Wu, Y., Wang, J., Gao, Y., Mao, X., & Yin, J. (2021).
+[Generative Semi-supervised Learning for Multivariate Time Series Imputation](https://ojs.aaai.org/index.php/AAAI/article/view/17086).
+*AAAI 2021*.
+[^11]: Fortuin, V., Baranchuk, D., Raetsch, G. & Mandt, S. (2020).
+[GP-VAE: Deep Probabilistic Time Series Imputation](https://proceedings.mlr.press/v108/fortuin20a.html).
+*AISTATS 2020*.
+[^12]: Tashiro, Y., Song, J., Song, Y., & Ermon, S. (2021).
+[CSDI: Conditional Score-based Diffusion Models for Probabilistic Time Series Imputation](https://proceedings.neurips.cc/paper/2021/hash/cfe8504bda37b575c70ee1a8276f3486-Abstract.html).
+*NeurIPS 2021*.
+[^13]: Rubin, D. B. (1976).
+[Inference and missing data](https://academic.oup.com/biomet/article-abstract/63/3/581/270932).
+*Biometrika*.
+[^14]: Wu, H., Hu, T., Liu, Y., Zhou, H., Wang, J., & Long, M. (2023).
+[TimesNet: Temporal 2d-variation modeling for general time series analysis](https://openreview.net/forum?id=ju_Uqw384Oq).
+*ICLR 2023*
+[^15]: Wu, H., Xu, J., Wang, J., & Long, M. (2021).
+[Autoformer: Decomposition transformers with auto-correlation for long-term series forecasting](https://proceedings.neurips.cc/paper/2021/hash/bcc0d400288793e8bdcd7c19a8ac0c2b-Abstract.html).
+*NeurIPS 2021*.
+[^16]: Zhang, Y., & Yan, J. (2023).
+[Crossformer: Transformer utilizing cross-dimension dependency for multivariate time series forecasting](https://openreview.net/forum?id=vSVLM2j9eie).
+*ICLR 2023*.
+[^17]: Zeng, A., Chen, M., Zhang, L., & Xu, Q. (2023).
+[Are transformers effective for time series forecasting?](https://ojs.aaai.org/index.php/AAAI/article/view/26317).
+*AAAI 2023*
+[^18]: Nie, Y., Nguyen, N. H., Sinthong, P., & Kalagnanam, J. (2023).
+[A time series is worth 64 words: Long-term forecasting with transformers](https://openreview.net/forum?id=Jbdc0vTOcol).
+*ICLR 2023*
+[^19]: Woo, G., Liu, C., Sahoo, D., Kumar, A., & Hoi, S. (2023).
+[ETSformer: Exponential Smoothing Transformers for Time-series Forecasting](https://openreview.net/forum?id=5m_3whfo483).
+*ICLR 2023*
+[^20]: Zhou, T., Ma, Z., Wen, Q., Wang, X., Sun, L., & Jin, R. (2022).
+[FEDformer: Frequency enhanced decomposed transformer for long-term series forecasting](https://proceedings.mlr.press/v162/zhou22g.html).
+*ICML 2022*.
+[^21]: Zhou, H., Zhang, S., Peng, J., Zhang, S., Li, J., Xiong, H., & Zhang, W. (2021).
+[Informer: Beyond efficient transformer for long sequence time-series forecasting](https://ojs.aaai.org/index.php/AAAI/article/view/17325).
+*AAAI 2021*.
+[^22]: Zhou, T., Ma, Z., Wen, Q., Sun, L., Yao, T., Yin, W., & Jin, R. (2022).
+[FiLM: Frequency improved Legendre Memory Model for Long-term Time Series Forecasting](https://proceedings.neurips.cc/paper_files/paper/2022/hash/524ef58c2bd075775861234266e5e020-Abstract-Conference.html).
+*NeurIPS 2022*.
+[^23]: Yi, K., Zhang, Q., Fan, W., Wang, S., Wang, P., He, H., An, N., Lian, D., Cao, L., & Niu, Z. (2023).
+[Frequency-domain MLPs are More Effective Learners in Time Series Forecasting](https://proceedings.neurips.cc/paper_files/paper/2023/hash/f1d16af76939f476b5f040fd1398c0a3-Abstract-Conference.html).
+*NeurIPS 2023*.
+[^24]: Liu, Y., Hu, T., Zhang, H., Wu, H., Wang, S., Ma, L., & Long, M. (2024).
+[iTransformer: Inverted Transformers Are Effective for Time Series Forecasting](https://openreview.net/forum?id=JePfAI8fah).
+*ICLR 2024*.
+[^25]: Liu, Y., Wu, H., Wang, J., & Long, M. (2022).
+[Non-stationary Transformers: Exploring the Stationarity in Time Series Forecasting](https://proceedings.neurips.cc/paper_files/paper/2022/hash/4054556fcaa934b0bf76da52cf4f92cb-Abstract-Conference.html).
+*NeurIPS 2022*.
+[^26]: Liu, S., Yu, H., Liao, C., Li, J., Lin, W., Liu, A. X., & Dustdar, S. (2022).
+[Pyraformer: Low-Complexity Pyramidal Attention for Long-Range Time Series Modeling and Forecasting](https://openreview.net/forum?id=0EXmFzUn5I).
+*ICLR 2022*.
+[^27]: Wang, H., Peng, J., Huang, F., Wang, J., Chen, J., & Xiao, Y. (2023).
+[MICN: Multi-scale Local and Global Context Modeling for Long-term Series Forecasting](https://openreview.net/forum?id=zt53IDUR1U).
+*ICLR 2023*.
+[^28]: Das, A., Kong, W., Leach, A., Mathur, S., Sen, R., & Yu, R. (2023).
+[Long-term Forecasting with TiDE: Time-series Dense Encoder](https://openreview.net/forum?id=pCbC3aQB5W).
+*TMLR 2023*.
+[^29]: Liu, Y., Li, C., Wang, J., & Long, M. (2023).
+[Koopa: Learning Non-stationary Time Series Dynamics with Koopman Predictors](https://proceedings.neurips.cc/paper_files/paper/2023/hash/28b3dc0970fa4624a63278a4268de997-Abstract-Conference.html).
+*NeurIPS 2023*.
+[^30]: Liu, M., Zeng, A., Chen, M., Xu, Z., Lai, Q., Ma, L., & Xu, Q. (2022).
+[SCINet: Time Series Modeling and Forecasting with Sample Convolution and Interaction](https://proceedings.neurips.cc/paper_files/paper/2022/hash/266983d0949aed78a16fa4782237dea7-Abstract-Conference.html).
+*NeurIPS 2022*.
+[^31]: Kim, T., Kim, J., Tae, Y., Park, C., Choi, J. H., & Choo, J. (2022).
+[Reversible Instance Normalization for Accurate Time-Series Forecasting against Distribution Shift](https://openreview.net/forum?id=cGDAkQo1C0p).
+*ICLR 2022*.
+[^32]: Kitaev, N., Kaiser, Ł., & Levskaya, A. (2020).
+[Reformer: The Efficient Transformer](https://openreview.net/forum?id=0EXmFzUn5I).
+*ICLR 2020*.
+[^33]: Cao, D., Wang, Y., Duan, J., Zhang, C., Zhu, X., Huang, C., Tong, Y., Xu, B., Bai, J., Tong, J., & Zhang, Q. (
+2020).
+[Spectral Temporal Graph Neural Network for Multivariate Time-series Forecasting](https://proceedings.neurips.cc/paper/2020/hash/cdf6581cb7aca4b7e19ef136c6e601a5-Abstract.html).
+*NeurIPS 2020*.
+[^34]: Nie, T., Qin, G., Mei, Y., & Sun, J. (2024).
+[ImputeFormer: Low Rankness-Induced Transformers for Generalizable Spatiotemporal Imputation](https://arxiv.org/abs/2312.01728).
+*KDD 2024*.
+[^35]: Bai, S., Kolter, J. Z., & Koltun, V. (2018).
+[An empirical evaluation of generic convolutional and recurrent networks for sequence modeling](https://arxiv.org/abs/1803.01271).
+*arXiv 2018*.
+[^36]: Project Gungnir, the world 1st LLM for time-series multitask modeling, will meet you soon. 🚀 Missing values and
+variable lengths in your datasets?
+Hard to perform multitask learning with your time series? Not problems no longer. We'll open application for public beta
+test recently ;-) Follow us, and stay tuned!
+<a href="https://time-series.ai"><img src="https://time-series.ai/static/figs/robot.svg" width="20px" align="center">
+Time-Series.AI</a>
+[^37]: Wang, S., Wu, H., Shi, X., Hu, T., Luo, H., Ma, L., ... & ZHOU, J. (2024).
+[TimeMixer: Decomposable Multiscale Mixing for Time Series Forecasting](https://openreview.net/forum?id=7oLshfEIC2).
+*ICLR 2024*.
+[^38]: Luo, D., & Wang X. (2024).
+[ModernTCN: A Modern Pure Convolution Structure for General Time Series Analysis](https://openreview.net/forum?id=vpJMJerXHU).
+*ICLR 2024*.
+[^39]: Zhan, T., He, Y., Li, Z., & Deng, Y. (2024).
+[Time Evidence Fusion Network: Multi-source View in Long-Term Time Series Forecasting](https://arxiv.org/abs/2405.06419).
+*arXiv 2024*.
+[^40]: [Wikipedia: Linear interpolation](https://en.wikipedia.org/wiki/Linear_interpolation)