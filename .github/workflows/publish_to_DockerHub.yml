--- conflicted
+++ resolved
@@ -31,40 +31,17 @@
       - name: Build and Push Image for Linux-AMD64
         uses: docker/build-push-action@v6
         with:
-<<<<<<< HEAD
-          file: ./docker/Dockerfile_linux_amd64_cuda
-=======
           file: ./docker/Dockerfile_linux
->>>>>>> e23cd714
           platforms: linux/amd64
           build-args: |
             TARGETPLATFORM=linux/amd64
           push: true
-<<<<<<< HEAD
-          tags: |
-            ${{ secrets.DOCKERHUB_USERNAME }}/pypots:latest
-            ${{ secrets.DOCKERHUB_USERNAME }}/pypots:amd64
-            ${{ secrets.DOCKERHUB_USERNAME }}/pypots:x86_64
-            ${{ secrets.DOCKERHUB_USERNAME }}/pypots:linux_amd64_cuda
-=======
->>>>>>> e23cd714
 
       - name: Build and Push Image for Linux-ARM64
         uses: docker/build-push-action@v6
         with:
-<<<<<<< HEAD
-          file: ./docker/Dockerfile_linux_amd64_cuda
-          platforms: linux/arm64
-          build-args: |
-            TARGETPLATFORM=linux/arm64
-          push: true
-          tags: |
-            ${{ secrets.DOCKERHUB_USERNAME }}/pypots:linux_arm64_cuda
-            ${{ secrets.DOCKERHUB_USERNAME }}/pypots:arm
-=======
           file: ./docker/Dockerfile_linux
           platforms: linux/arm64, linux/arm64/v8
           build-args: |
             TARGETPLATFORM=linux/arm64
-          push: true
->>>>>>> e23cd714
+          push: true